--- conflicted
+++ resolved
@@ -94,22 +94,15 @@
     'nuxt-lodash',
     '@nuxt/test-utils/module',
     '@nuxt/ui',
-<<<<<<< HEAD
-=======
-    '@nuxtjs/tailwindcss',
-    '@nuxtjs/i18n',
->>>>>>> f6765e69
     (_options, nuxt) => {
       nuxt.hooks.hook('vite:extendConfig', (config) => {
         config.plugins.push(vuetify({ autoImport: true }))
       })
     }
   ],
-<<<<<<< HEAD
   css: [
     '~/assets/css/tw.css'
   ],
-=======
   ui: {
     icons: ['mdi']
   },
@@ -137,7 +130,6 @@
       detectBrowserLanguage: false,
       vueI18n: './i18n.config.ts'
   },
->>>>>>> f6765e69
   typescript: {
     tsConfig: {
       compilerOptions: {
@@ -150,14 +142,6 @@
     },
     // NOTE: https://github.com/vuejs/language-tools/issues/3969
     typeCheck: false
-  },
-  i18n: {
-    lazy: true,
-    defaultLocale: 'en',
-    langDir: './lang',
-    locales: [
-      { code: 'en', file: 'en.ts' }
-    ]
   },
   vite: {
     server: {
