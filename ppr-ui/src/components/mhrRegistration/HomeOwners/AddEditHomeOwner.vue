<template>
  <v-card flat class="py-6 px-8 rounded">
    <v-row id="mhr-home-add-person">
      <v-col cols="3">
        <label class="generic-label"> {{ getSidebarTitle }} </label>
      </v-col>
      <v-col cols="9">
        <v-form
          id="addHomeOwnerForm"
          ref="addHomeOwnerForm"
          v-model="isHomeOwnerFormValid"
        >
          <div v-if="isPerson">
            <label class="generic-label">
              Person's Name
            </label>
            <v-row>
              <v-col cols="4">
                <v-text-field
                  id="first-name"
                  v-model="owner.individualName.first"
                  filled
                  :rules="firsNameRules"
                  label="First Name"
                  data-test-id="first-name"
                />
              </v-col>
              <v-col cols="4">
                <v-text-field
                  id="middle-name"
                  v-model="owner.individualName.middle"
                  filled
                  label="Middle Name (Optional)"
                  :rules="maxLength(15)"
                  data-test-id="middle-name"
                />
              </v-col>
              <v-col cols="4">
                <v-text-field
                  id="last-name"
                  v-model="owner.individualName.last"
                  filled
                  :rules="lastNameRules"
                  label="Last Name"
                  data-test-id="last-name"
                />
              </v-col>
            </v-row>
          </div>
          <div v-else>
            <label class="generic-label" for="org-name">
              Business or Organization Name
            </label>
            <v-row>
              <v-col>
                <p>
                  You can look-up a B.C. business by entering the name of the
                  business or the incorporation number (including Societies and
                  extra-provincial companies registered in B.C.). If the name of
                  the organization does not appear in the look-up, enter the
                  full legal name of the organization.
                </p>

                <simple-help-toggle
                  toggleButtonTitle="Help with Sole Proprietorships and Partnerships"
                >
                  <h3 class="text-center mb-2">
                    Help with Sole Proprietorships and Partnerships
                  </h3>
                  <p>
                    Registered owners of a manufactured home cannot be a sole
                    proprietorship, partnership or limited partnership. The home
                    must be registered in the name of the sole proprietor or
                    partner (person or business).
                  </p>
                </simple-help-toggle>
              </v-col>
            </v-row>
            <v-row>
              <v-col>
                <v-text-field
                  filled
                  id="org-name"
                  label="Full Legal Name of Business or Organization"
                  v-model="owner.organizationName"
                  :rules="orgNameRules"
                />
                <!--
                  TODO: Finish this auto-complete
                  <auto-complete
                  :searchValue="autoCompleteSearchValue"
                  :setAutoCompleteIsActive="autoCompleteIsActive"
                  v-click-outside="setCloseAutoComplete"
                  @search-value="setSearchValue"
                >
                </auto-complete> -->
              </v-col>
            </v-row>
          </div>

          <label class="generic-label">
            Suffix
            <v-tooltip
              top
              content-class="top-tooltip pa-5"
              transition="fade-transition"
              data-test-id="suffix-tooltip"
            >
              <template v-slot:activator="{ on }">
                <v-icon class="mt-n1" color="primary" v-on="on">
                  mdi-information-outline
                </v-icon>
              </template>
              If necessary, type a suffix such as Junior or Senior, or a title
              indicating a role, such as Executor of the will of the deceased.
              This field can also be used to record further given names, if they
              are provided.
            </v-tooltip>
          </label>
          <v-row>
            <v-col col="12">
              <v-text-field
                id="suffix"
                v-model="owner.suffix"
                filled
                :rules="maxLength(70)"
                label="Suffix (Optional)"
                data-test-id="suffix"
                hint="Example: Executor, Jr., Sr."
                persistent-hint
              />
            </v-col>
          </v-row>

          <label class="generic-label">
            Phone Number
          </label>
          <v-row>
            <v-col cols="6">
              <v-text-field
                id="phone-number"
                v-mask="'(NNN) NNN-NNNN'"
                v-model="displayPhone"
                filled
                :rules="phoneNumberRules"
                label="Phone Number (Optional)"
                data-test-id="phone-number"
              />
            </v-col>
            <v-col cols="6">
              <v-text-field
                id="phone-ext"
                v-model="owner.phoneExtension"
                filled
                :rules="phoneExtensionRules"
                label="Extension (Optional)"
                data-test-id="phone-ext"
              />
            </v-col>
          </v-row>

          <label class="generic-label">
            Mailing Address
          </label>

          <base-address
            :editing="true"
            :schema="{ ...addressSchema }"
            v-model="owner.address"
            :triggerErrors="triggerAddressErrors"
            @valid="isAddressFormValid = $event"
            class="mt-2"
            hideAddressHint
          />
          <hr class="mt-3 mb-10" />
          <HomeOwnerGroups
            :groupId="ownersGroupId"
            :isAddingHomeOwner="isAddingHomeOwner"
            @setOwnerGroupId="ownerGroupId = $event"
            :fractionalData="groupFractionalData"
            :isMhrTransfer="isMhrTransfer"
          />
        </v-form>
        <v-row>
          <v-col>
            <div class="form__row form__btns">
              <v-btn
                outlined
                color="error"
                class="remove-btn"
                :disabled="isAddingHomeOwner"
                :ripple="false"
                @click="remove()"
              >
                Remove
              </v-btn>
              <v-btn
                color="primary"
                class="ml-auto"
                :ripple="false"
                large
                @click="done()"
                data-test-id="done-btn"
              >
                Done
              </v-btn>
              <v-btn
                :ripple="false"
                large
                color="primary"
                outlined
                @click="cancel()"
                data-test-id="cancel-btn"
              >
                Cancel
              </v-btn>
            </div>
          </v-col>
        </v-row>
      </v-col>
    </v-row>
  </v-card>
</template>

<script lang="ts">
import {
  computed,
  defineComponent,
  reactive,
  ref,
  toRefs,
  watch
} from '@vue/composition-api'
import { useInputRules } from '@/composables/useInputRules'
import { useHomeOwners } from '@/composables/mhrRegistration'
import { AutoComplete } from '@/components/search'
import { BaseAddress } from '@/composables/address'
import { PartyAddressSchema } from '@/schemas'
import { focusOnFirstError, fromDisplayPhone } from '@/utils'
import { VueMaskDirective } from 'v-mask'

/* eslint-disable no-unused-vars */
import {
  MhrRegistrationFractionalOwnershipIF,
  MhrRegistrationHomeOwnerGroupIF,
  MhrRegistrationHomeOwnerIF
} from '@/interfaces/mhr-registration-interfaces'
import { SearchResponseI } from '@/interfaces'
/* eslint-enable no-unused-vars */
import { useSearch } from '@/composables/useSearch'
import { SimpleHelpToggle } from '@/components/common'
import HomeOwnerGroups from './HomeOwnerGroups.vue'
import { useActions, useGetters } from 'vuex-composition-helpers'
import { find } from 'lodash'

interface FractionalOwnershipWithGroupIdIF extends MhrRegistrationFractionalOwnershipIF {
  groupId: string
}

let DEFAULT_OWNER_ID = 1

export default defineComponent({
  name: 'AddEditHomeOwner',
  emits: ['remove', 'cancel'],
  components: {
    AutoComplete,
    BaseAddress,
    SimpleHelpToggle,
    HomeOwnerGroups
  },
  directives: {
    mask: VueMaskDirective
  },
  props: {
    editHomeOwner: {
      type: Object as () => MhrRegistrationHomeOwnerIF,
      default: null
    },
    isHomeOwnerPerson: {
      type: Boolean,
      default: false
    },
    isMhrTransfer: {
      type: Boolean,
      default: false
    }
  },
  setup (props, context) {
<<<<<<< HEAD
    const { getMhrRegistrationHomeOwnerGroups } = useGetters<any>(['getMhrRegistrationHomeOwnerGroups'])
    const { setUnsavedChanges } = useActions<any>(['setUnsavedChanges'])
=======
    const { getMhrRegistrationHomeOwnerGroups, getMhrTransferHomeOwnerGroups } = useGetters<any>([
      'getMhrRegistrationHomeOwnerGroups',
      'getMhrTransferHomeOwnerGroups'
    ])

>>>>>>> 40fdc188
    const { required, customRules, maxLength, minLength, isPhone, isNumber, invalidSpaces } = useInputRules()

    const {
      getGroupForOwner,
      addOwnerToTheGroup,
      editHomeOwner,
      showGroups,
      setShowGroups,
      setGroupFractionalInterest
    } = useHomeOwners(props.isMhrTransfer)

    const addressSchema = PartyAddressSchema
    const addHomeOwnerForm = ref(null)

    const { searchBusiness } = useSearch()

    const getTransferOrRegistrationHomeOwnerGroups = () =>
      props.isMhrTransfer ? getMhrTransferHomeOwnerGroups.value : getMhrRegistrationHomeOwnerGroups.value

    const defaultHomeOwner: MhrRegistrationHomeOwnerIF = {
      id: props.editHomeOwner?.id || (DEFAULT_OWNER_ID++).toString(),
      phoneNumber: props.editHomeOwner?.phoneNumber || '',
      phoneExtension: props.editHomeOwner?.phoneExtension || null,
      suffix: props.editHomeOwner?.suffix || '',
      address: {
        street: props.editHomeOwner?.address.street || '',
        streetAdditional: props.editHomeOwner?.address.streetAdditional || '',
        city: props.editHomeOwner?.address.city || '',
        region: props.editHomeOwner?.address.region || '',
        country: props.editHomeOwner?.address.country || '',
        postalCode: props.editHomeOwner?.address.postalCode || '',
        deliveryInstructions: props.editHomeOwner?.address.deliveryInstructions || ''
      }
    }

    if (props.isHomeOwnerPerson) {
      defaultHomeOwner.individualName = {
        first: props.editHomeOwner?.individualName.first || '',
        middle: props.editHomeOwner?.individualName.middle || '',
        last: props.editHomeOwner?.individualName.last || ''
      }
    } else {
      defaultHomeOwner.organizationName = props.editHomeOwner?.organizationName || ''
    }

    const allFractionalData = (getTransferOrRegistrationHomeOwnerGroups() || [{}]).map(group => {
      return {
        groupId: group.groupId || '1',
        type: group?.type || '',
        interest: group?.interest || '',
        interestNumerator: group?.interestNumerator || null,
        interestTotal: group?.interestTotal || null,
        tenancySpecified: group?.tenancySpecified || null
      }
    }) as FractionalOwnershipWithGroupIdIF[]

    const hasMultipleOwnersInGroup =
      find(getTransferOrRegistrationHomeOwnerGroups(), { groupId: props.editHomeOwner?.groupId })?.owners.length > 1

    if (allFractionalData.length === 0 || props.editHomeOwner == null || hasMultipleOwnersInGroup) {
      allFractionalData.push({
        groupId: (allFractionalData.length + 1).toString(),
        type: 'N/A',
        interest: '',
        interestNumerator: null,
        interestTotal: null,
        tenancySpecified: null
      } as FractionalOwnershipWithGroupIdIF)
    }
    const oldOwner = props.editHomeOwner

    const localState = reactive({
      getSidebarTitle: computed((): string => {
        if (props.isHomeOwnerPerson) {
          return props.editHomeOwner == null ? 'Add a Person' : 'Edit Person'
        } else {
          return props.editHomeOwner == null ? 'Add a Business or Organization' : 'Edit Business'
        }
      }),
      group: getGroupForOwner(props.editHomeOwner?.id) as MhrRegistrationHomeOwnerGroupIF,
      ownersGroupId: computed(() => (showGroups.value ? localState.group?.groupId : null)),
      owner: { ...defaultHomeOwner },
      ownerGroupId: props.editHomeOwner?.groupId,
      showGroups: showGroups,
      isPerson: props.isHomeOwnerPerson,
      isAddingHomeOwner: props.editHomeOwner == null,
      groupFractionalData: computed(() => find(allFractionalData, { groupId: localState.ownerGroupId || '1' })),
      isHomeOwnerFormValid: false,
      isAddressFormValid: false,
      triggerAddressErrors: false,
      isHelpPanelOpen: false,
      displayPhone: props.editHomeOwner !== null ? props.editHomeOwner.phoneNumber : '',
      firsNameRules: customRules(required('Enter a first name'), maxLength(15)),
      lastNameRules: customRules(required('Enter a last name'), maxLength(25)),
      orgNameRules: customRules(
        required('Enter an organization name'),
        maxLength(70)
      ),
      phoneNumberRules: customRules(
        isPhone(14)
      ),
      phoneExtensionRules: customRules(
        isNumber(null, null, null, 'Enter numbers only'),
        invalidSpaces(),
        maxLength(5, true)
      )
    })

    const done = (): void => {
      // @ts-ignore - function exists
      context.refs.addHomeOwnerForm.validate()
      if (localState.isHomeOwnerFormValid && localState.isAddressFormValid) {
        if (!localState.ownerGroupId) {
          setShowGroups(false)
        }
        if (props.editHomeOwner) {
          editHomeOwner(
            localState.owner as MhrRegistrationHomeOwnerIF,
            localState.ownerGroupId || '1',
            props.isMhrTransfer
          )
        } else {
          addOwnerToTheGroup(
            localState.owner as MhrRegistrationHomeOwnerIF,
            localState.ownerGroupId,
            props.isMhrTransfer
          )
        }

        // this should occur when trying to add the group and fractional info
        // check if group has some fractional data
        if (localState.groupFractionalData.interestNumerator && localState.ownerGroupId) {
          setShowGroups(true)

          // Get fractional data based on owner's group id
          const fractionalData = find(allFractionalData, {
            groupId: localState.ownerGroupId
          }) as FractionalOwnershipWithGroupIdIF

          setGroupFractionalInterest(localState.ownerGroupId || '1', fractionalData)
        } else if (localState.group) {
          // this condition should only occur when trying to delete a group
          // clear out any fractional info
          delete localState.group.type
          delete localState.group.interest
          delete localState.group.interestNumerator
          delete localState.group.interestTotal
          delete localState.group.tenancySpecified
        }
        if (props.isMhrTransfer) setUnsavedChanges(oldOwner !== localState.owner)
        cancel()
      } else {
        localState.triggerAddressErrors = !localState.triggerAddressErrors
        focusOnFirstError('addHomeOwnerForm')
      }
    }
    const remove = (): void => {
      context.emit('remove')
    }
    const cancel = (): void => {
      localState.ownerGroupId = props.editHomeOwner?.groupId
      context.emit('cancel')
    }

    // Future State business lookup?
    watch(
      () => localState.owner.organizationName,
      async (val: string) => {
        if (val.length >= 3) {
          const result: SearchResponseI = await searchBusiness(val)
          if (!result.error) {
            console.log(result.searchResults)
          } else {
            console.log(result.error)
          }
        }
      }
    )

    /** Handle Phone changes and write to store. **/
    watch(
      () => localState.displayPhone,
      () => {
        localState.owner.phoneNumber = fromDisplayPhone(localState.displayPhone)
      }
    )

    return {
      done,
      remove,
      cancel,
      addHomeOwnerForm,
      maxLength,
      minLength,
      addressSchema,
      ...toRefs(localState)
    }
  }
})
</script>

<style lang="scss" scoped>
@import '@/assets/styles/theme.scss';

#addHomeOwnerForm {
  p {
    color: $gray7;
    line-height: 24px;
  }
}
</style><|MERGE_RESOLUTION|>--- conflicted
+++ resolved
@@ -286,16 +286,13 @@
     }
   },
   setup (props, context) {
-<<<<<<< HEAD
-    const { getMhrRegistrationHomeOwnerGroups } = useGetters<any>(['getMhrRegistrationHomeOwnerGroups'])
-    const { setUnsavedChanges } = useActions<any>(['setUnsavedChanges'])
-=======
     const { getMhrRegistrationHomeOwnerGroups, getMhrTransferHomeOwnerGroups } = useGetters<any>([
       'getMhrRegistrationHomeOwnerGroups',
       'getMhrTransferHomeOwnerGroups'
     ])
-
->>>>>>> 40fdc188
+    
+    const { setUnsavedChanges } = useActions<any>(['setUnsavedChanges'])
+
     const { required, customRules, maxLength, minLength, isPhone, isNumber, invalidSpaces } = useInputRules()
 
     const {
