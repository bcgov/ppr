--- conflicted
+++ resolved
@@ -61,47 +61,6 @@
 
         <v-divider class="mx-8"/>
 
-<<<<<<< HEAD
-=======
-        <!-- CSA Review -->
-        <template v-if="isCSA || isEngineerInspection">
-          <template v-if="isCSA">
-            <v-row no-gutters class="py-6 px-8">
-              <v-col cols="3" class="pt-1">
-                <h3>CSA Number</h3>
-              </v-col>
-              <v-col cols="9" class="pt-1">
-                <p>{{ getMhrRegistrationHomeDescription.csaNumber || '(Not Entered)' }}</p>
-              </v-col>
-              <v-col cols="3" class="pt-1">
-                <h3>CSA Standard</h3>
-              </v-col>
-              <v-col cols="9" class="pt-1">
-                <p>{{ getMhrRegistrationHomeDescription.csaStandard || '(Not Entered)' }}</p>
-              </v-col>
-            </v-row>
-          </template>
-
-          <!-- Engineer Review -->
-          <template v-else-if="isEngineerInspection">
-            <v-row no-gutters class="py-6 px-8">
-              <v-col cols="3" class="pt-1">
-                <h3>Engineer's Name</h3>
-              </v-col>
-              <v-col cols="9" class="pt-1">
-                <p>{{ getMhrRegistrationHomeDescription.engineerName || '(Not Entered)' }}</p>
-              </v-col>
-              <v-col cols="3" class="pt-1 pr-2">
-                <h3>Date of Engineer's Report</h3>
-              </v-col>
-              <v-col cols="9" class="pt-1">
-                <p>{{ engineerDisplayDate || '(Not Entered)' }}</p>
-              </v-col>
-            </v-row>
-          </template>
-        </template>
-
->>>>>>> cf73b1da
         <!-- Has no home certification is checked -->
         <template v-if="getMhrRegistrationHomeDescription.hasNoCertification">
           <v-row no-gutters class="pa-6">
