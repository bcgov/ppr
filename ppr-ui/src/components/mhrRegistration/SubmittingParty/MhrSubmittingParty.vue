<template>
  <v-card flat rounded id="submitting-party" class="mt-8 pa-8 pr-6">
    <v-row no-gutters>
      <v-col cols="12" sm="2">
        <label class="generic-label" :class="{'error-text': false}">Add Submitting Party</label>
      </v-col>
      <v-col cols="12" sm="10" class="px-1">
        <v-radio-group
          id="submitting-party-type-options"
          v-model="submittingPartyType"
          class="mt-0 pr-1" row
          hide-details="true"
        >
          <v-radio
            id="person-option"
            class="person-radio"
            label="Individual Person"
            active-class="selected-radio"
            :value="SubmittingPartyTypes.PERSON"
          />
          <v-radio
            id="business-option"
            class="business-radio"
            label="Business"
            active-class="selected-radio"
            :value="SubmittingPartyTypes.BUSINESS"
          />
        </v-radio-group>

        <v-divider class="my-9 ml-0 mr-2" />

        <v-card v-if="isBusinessLookup" outlined id="important-message" class="rounded-0 mb-9">
          <p>
            <strong>Important:</strong> If you make changes to the submitting party information below, the changes will
            only be applicable to this registration. The party code information will not be updated.
          </p>
        </v-card>

        <v-form id="submitting-party-form" ref="submittingPartyForm" v-model="submittingPartyValid">
          <!-- Person Name Input -->
          <template v-if="isPersonOption">
            <label class="generic-label" for="first-name">Person's Name</label>
            <v-row no-gutters>
              <v-col>
                <v-text-field
                  filled
                  id="first-name"
                  class="pt-4 pr-2"
                  label="First Name"
                  v-model="submittingParty.personName.first"
                  :rules="firstNameRules"
                />
              </v-col>
              <v-col>
                <v-text-field
                  filled
                  id="middle-name"
                  class="pt-4 px-2"
                  label="Middle Name (Optional)"
                  v-model="submittingParty.personName.middle"
                  :rules="middleNameRules"
                />
              </v-col>
              <v-col>
                <v-text-field
                  filled
                  id="last-name"
                  class="pt-4 px-2"
                  label="Last Name"
                  v-model="submittingParty.personName.last"
                  :rules="lastNameRules"
                />
              </v-col>
            </v-row>
          </template>

          <!-- Business Name Input -->
          <template v-if="isBusinessOption">
            <label class="generic-label" for="business-name">Business Name</label>
            <v-row no-gutters>
              <v-col>
                <v-text-field
                  filled
                  id="business-name"
                  class="pt-4 pr-2"
                  label="Business Name"
                  v-model="submittingParty.businessName"
                  :rules="businessNameRules"
                />
              </v-col>
            </v-row>
          </template>

          <!-- Email Address -->
          <label class="generic-label" for="submitting-party-email">Email Address</label>
          <v-text-field
            filled
            id="submitting-party-email"
            class="pt-4 pr-2"
            label="Email Address"
            v-model="submittingParty.emailAddress"
            :error-messages="
                        errors.emailAddress.message
                          ? errors.emailAddress.message
                          : ''
                      "
            @blur="onBlur('emailAddress')"
<<<<<<< HEAD
            persistent-hint
=======
>>>>>>> 3c08bd21
          />

          <!-- Phone Number -->
          <label class="generic-label" for="submitting-party-phone">Phone Number</label>
          <v-row no-gutters>
            <v-col>
              <v-text-field
                v-mask="'(###) ###-####'"
                filled
                id="submitting-party-phone"
                class="pt-4 pr-3"
                label="Phone Number"
                v-model="submittingParty.phoneNumber"
                :error-messages="
                        errors.phoneNumber.message
                          ? errors.phoneNumber.message
                          : ''
                      "
                @blur="onBlur('phoneNumber')"
<<<<<<< HEAD
                pesistent-hint
=======
>>>>>>> 3c08bd21
            />
            </v-col>
            <v-col>
              <v-text-field
                type="number"
                filled
                id="submitting-party-phone-ext"
                class="pt-4 px-2"
                label="Extension (Optional)"
                v-model="submittingParty.phoneExtension"
                :rules="phoneExtensionRules"
              />
            </v-col>
          </v-row>

          <!-- Mailing Address -->
          <article class="pt-4 pr-1">
            <label class="generic-label" for="submitting-party-address">Mailing Address</label>
            <p class="py-1">Verification of Service registration document and decals will be mailed to this address.</p>

            <base-address
              editing
              hideAddressHint
              ref="submittingPartyAddress"
              id="submitting-party-address"
              :schema="PartyAddressSchema"
              :value="submittingParty.address"
              @valid="updateValidity($event)"
            />
          </article>
        </v-form>
      </v-col>
    </v-row>
  </v-card>
</template>

<script lang="ts">
/* eslint-disable no-unused-vars */
import { computed, defineComponent, reactive, toRefs, watch } from '@vue/composition-api'
import { useInputRules } from '@/composables'
import { useActions, useGetters } from 'vuex-composition-helpers'
import { BaseAddress } from '@/composables/address'
import { SubmittingPartyTypes } from '@/enums'
import { PartyAddressSchema } from '@/schemas'
import { cloneDeep } from 'lodash'
import { VueMaskDirective } from 'v-mask'
<<<<<<< HEAD
import { usemhrFormValidation } from '@/components/mhrRegistration/composables/usemhrFormValidation'
=======
import { useSubmittingPartyValidation } from '@/components/mhrRegistration/composables/useSubmittingPartyValidation'
>>>>>>> 3c08bd21
import { mutateOriginalLengthTrust } from '@/store/mutations'

/* eslint-enable no-unused-vars */

export default defineComponent({
  name: 'MhrSubmittingParty',
  components: {
    BaseAddress
  },
  directives: {
    mask: VueMaskDirective
  },
  props: {},
  setup (props, context) {
    const {
      setMhrSubmittingParty
    } = useActions<any>([
      'setMhrSubmittingParty'
    ])
    const {
      getMhrRegistrationSubmittingParty
    } = useGetters<any>([
      'getMhrRegistrationSubmittingParty'
    ])

    // InputField Rules
    const {
      customRules,
      invalidSpaces,
<<<<<<< HEAD
=======
      minLength,
>>>>>>> 3c08bd21
      maxLength,
      isStringOrNumber,
      required,
      isNumber
    } = useInputRules()

    const {
      errors,
      validateInput
<<<<<<< HEAD
    } = usemhrFormValidation()
=======
    } = useSubmittingPartyValidation()
>>>>>>> 3c08bd21

    const localState = reactive({
      enableLookUp: true,
      submittingPartyType: '',
      submittingPartyValid: '',
      submittingParty: {
        personName: {
          first: '',
          last: '',
          middle: ''
        },
        businessName: '',
        emailAddress: '',
        phoneNumber: '',
        phoneExtension: '',
        address: {
          street: '',
          streetAdditional: '',
          city: '',
          region: '',
          country: '',
          postalCode: '',
          deliveryInstructions: ''
        }
      },
      addressValid: true,
      isBusinessLookup: false,
      isPersonOption: computed((): boolean => {
        return localState.submittingPartyType === SubmittingPartyTypes.PERSON
      }),
      isBusinessOption: computed((): boolean => {
        return localState.submittingPartyType === SubmittingPartyTypes.BUSINESS
      })
    })

    const firstNameRules = customRules(
      required('Enter a first name'),
      isStringOrNumber(),
      maxLength(15),
      invalidSpaces()
    )

    const middleNameRules = customRules(isStringOrNumber(), maxLength(15), invalidSpaces())

    const lastNameRules = customRules(
      required('Enter a last name'),
      isStringOrNumber(),
      maxLength(25),
      invalidSpaces())

    const businessNameRules = customRules(
      required('Business name is required'),
      maxLength(70),
      invalidSpaces()
    )

<<<<<<< HEAD
=======
    const phoneRules = customRules(
      required('Enter a phone number'),
      maxLength(10),
      minLength(10)
    )

>>>>>>> 3c08bd21
    const phoneExtensionRules = customRules(isNumber(), invalidSpaces())

    const updateValidity = (valid) => {
      localState.addressValid = valid
    }

    const onBlur = (fieldname) => {
<<<<<<< HEAD
      validateInput(fieldname, localState.submittingParty[fieldname])
=======
      validateInput(fieldname, localState.submittingParty.emailAddress)
>>>>>>> 3c08bd21
    }

    /** Apply store properties to local model. **/
    watch(() => getMhrRegistrationSubmittingParty.value, () => {
      if (localState.enableLookUp) {
        // Copy submitting party to local model if data is retrieved through the look-up
        localState.submittingParty = cloneDeep({
          ...localState.submittingParty,
          ...getMhrRegistrationSubmittingParty.value
        })

        // Apply party type if data is retrieved through the look-up
        localState.submittingParty.businessName
          ? localState.submittingPartyType = SubmittingPartyTypes.BUSINESS
          : localState.submittingPartyType = SubmittingPartyTypes.PERSON

        if (getMhrRegistrationSubmittingParty.value.businessName) {
          localState.isBusinessLookup = true
        }
      }
    }, { deep: true, immediate: true })

    /** Apply local model updates to store. **/
    watch(() => localState.submittingParty, async () => {
      // Disable look up during local model changes
      localState.enableLookUp = false

      // Set submitting party data to store
      for (const [key, value] of Object.entries(localState.submittingParty)) {
        await setMhrSubmittingParty({ key, value })
      }

      // Enable lookup once local model is updated in store
      localState.enableLookUp = true
    }, { deep: true })

    /** Handle party type changes. **/
    watch(() => localState.submittingPartyType, () => {
      if (localState.isPersonOption) {
        localState.submittingParty.businessName = ''
      }
      if (localState.isBusinessOption) {
        localState.submittingParty.personName = {
          first: '',
          middle: '',
          last: ''
        }
      }
    })

    return {
      getMhrRegistrationSubmittingParty,
      updateValidity,
      PartyAddressSchema,
      SubmittingPartyTypes,
      firstNameRules,
      middleNameRules,
      lastNameRules,
      businessNameRules,
<<<<<<< HEAD
=======
      phoneRules,
>>>>>>> 3c08bd21
      phoneExtensionRules,
      onBlur,
      errors,
      ...toRefs(localState)
    }
  }
})
</script>

<style lang="scss" scoped>
@import '@/assets/styles/theme.scss';
p {
  color: $gray7
}
.person-radio {
  width: 47%;
  margin-right: 20px !important;
  background-color: rgba(0, 0, 0, 0.06);
  height: 60px;
  padding: 10px;
}
.business-radio {
  width: 50%;
  background-color: rgba(0, 0, 0, 0.06);
  height: 60px;
  padding: 10px;
  margin-right: 0px !important;
}
.selected-radio {
  border: 1px solid $app-blue;
  background-color: white;
  ::v-deep .theme--light.v-label:not(.v-label--is-disabled), .theme--light.v-messages {
    color: $gray9 !important;
  }
}
#important-message {
  background-color: $BCgovGold0 !important;
  border-color: $BCgovGold5 !important;
  border-radius: 0;

  p {
    margin: 1.25rem;
    padding: 0;
    font-size: $px-14;
    letter-spacing: 0.01rem;
    color: $gray7;
  }
}
::v-deep {
  .v-list-item .v-list-item__title, .v-list-item .v-list-item__subtitle {
    color: $gray7;
  }
  .v-list-item--link[aria-selected='true'] {
    background-color: $blueSelected !important;
    .v-list-item__title, .v-list-item .v-list-item__subtitle {
      color: $app-blue !important;
    }
  }
  .v-list-item--link:hover {
    background-color: $gray1 !important;
    .v-list-item__title, .v-list-item .v-list-item__subtitle {
      color: $app-blue !important;
    }
  }
}
</style><|MERGE_RESOLUTION|>--- conflicted
+++ resolved
@@ -105,10 +105,6 @@
                           : ''
                       "
             @blur="onBlur('emailAddress')"
-<<<<<<< HEAD
-            persistent-hint
-=======
->>>>>>> 3c08bd21
           />
 
           <!-- Phone Number -->
@@ -128,10 +124,6 @@
                           : ''
                       "
                 @blur="onBlur('phoneNumber')"
-<<<<<<< HEAD
-                pesistent-hint
-=======
->>>>>>> 3c08bd21
             />
             </v-col>
             <v-col>
@@ -178,11 +170,7 @@
 import { PartyAddressSchema } from '@/schemas'
 import { cloneDeep } from 'lodash'
 import { VueMaskDirective } from 'v-mask'
-<<<<<<< HEAD
 import { usemhrFormValidation } from '@/components/mhrRegistration/composables/usemhrFormValidation'
-=======
-import { useSubmittingPartyValidation } from '@/components/mhrRegistration/composables/useSubmittingPartyValidation'
->>>>>>> 3c08bd21
 import { mutateOriginalLengthTrust } from '@/store/mutations'
 
 /* eslint-enable no-unused-vars */
@@ -212,10 +200,6 @@
     const {
       customRules,
       invalidSpaces,
-<<<<<<< HEAD
-=======
-      minLength,
->>>>>>> 3c08bd21
       maxLength,
       isStringOrNumber,
       required,
@@ -225,11 +209,7 @@
     const {
       errors,
       validateInput
-<<<<<<< HEAD
     } = usemhrFormValidation()
-=======
-    } = useSubmittingPartyValidation()
->>>>>>> 3c08bd21
 
     const localState = reactive({
       enableLookUp: true,
@@ -286,15 +266,6 @@
       invalidSpaces()
     )
 
-<<<<<<< HEAD
-=======
-    const phoneRules = customRules(
-      required('Enter a phone number'),
-      maxLength(10),
-      minLength(10)
-    )
-
->>>>>>> 3c08bd21
     const phoneExtensionRules = customRules(isNumber(), invalidSpaces())
 
     const updateValidity = (valid) => {
@@ -302,11 +273,7 @@
     }
 
     const onBlur = (fieldname) => {
-<<<<<<< HEAD
       validateInput(fieldname, localState.submittingParty[fieldname])
-=======
-      validateInput(fieldname, localState.submittingParty.emailAddress)
->>>>>>> 3c08bd21
     }
 
     /** Apply store properties to local model. **/
@@ -366,10 +333,6 @@
       middleNameRules,
       lastNameRules,
       businessNameRules,
-<<<<<<< HEAD
-=======
-      phoneRules,
->>>>>>> 3c08bd21
       phoneExtensionRules,
       onBlur,
       errors,
