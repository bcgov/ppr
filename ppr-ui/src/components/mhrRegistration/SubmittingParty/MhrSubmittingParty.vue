<template>
  <v-card flat rounded id="submitting-party" class="mt-8 pa-8 pr-6">
    <v-row no-gutters>
      <v-col cols="12" sm="2">
        <label class="generic-label" :class="{'error-text': validate}">Add Submitting Party</label>
      </v-col>
      <v-col cols="12" sm="10" class="px-1">
        <v-radio-group
          id="submitting-party-type-options"
          v-model="submittingPartyType"
          class="mt-0 pr-1" row
          hide-details="true"
        >
          <v-radio
            id="person-option"
            class="person-radio"
            label="Individual Person"
            active-class="selected-radio"
            :value="SubmittingPartyTypes.PERSON"
          />
          <v-radio
            id="business-option"
            class="business-radio"
            label="Business"
            active-class="selected-radio"
            :value="SubmittingPartyTypes.BUSINESS"
          />
        </v-radio-group>

        <v-divider class="my-9 ml-0 mr-2" />

        <v-card v-if="isBusinessLookup" outlined id="important-message" class="rounded-0 mb-9">
          <p>
            <strong>Important:</strong> If you make changes to the submitting party information below, the changes will
            only be applicable to this registration. The party code information will not be updated.
          </p>
        </v-card>

        <v-form id="submitting-party-form" ref="submittingPartyForm" v-model="submittingPartyValid">
          <!-- Person Name Input -->
          <div v-show="isPersonOption">
            <label class="generic-label" for="first-name">Person's Name</label>
            <v-row no-gutters>
              <v-col>
                <v-text-field
                  filled
                  id="first-name"
                  class="pt-4 pr-2"
                  label="First Name"
                  v-model="submittingParty.personName.first"
                  :rules="isPersonOption ? firstNameRules : []"
                />
              </v-col>
              <v-col>
                <v-text-field
                  filled
                  id="middle-name"
                  class="pt-4 px-2"
                  label="Middle Name (Optional)"
                  v-model="submittingParty.personName.middle"
                  :rules="isPersonOption ? middleNameRules : []"
                />
              </v-col>
              <v-col>
                <v-text-field
                  filled
                  id="last-name"
                  class="pt-4 px-2"
                  label="Last Name"
                  v-model="submittingParty.personName.last"
                  :rules="isPersonOption ? lastNameRules : []"
                />
              </v-col>
            </v-row>
          </div>

          <!-- Business Name Input -->
          <div v-show="isBusinessOption">
            <label class="generic-label" for="business-name">Business Name</label>
            <v-row no-gutters>
              <v-col>
                <v-text-field
                  filled
                  id="business-name"
                  class="pt-4 pr-2"
                  label="Business Name"
                  v-model="submittingParty.businessName"
                  :rules="isBusinessOption ? businessNameRules : []"
                />
              </v-col>
            </v-row>
          </div>

          <!-- Email Address -->
          <label class="generic-label" for="submitting-party-email">Email Address</label>
          <v-text-field
            filled
            id="submitting-party-email"
            class="pt-4 pr-2"
            label="Email Address"
            v-model="submittingParty.emailAddress"
            :rules="emailRules"
            validate-on-blur
          />

          <!-- Phone Number -->
          <label class="generic-label" for="submitting-party-phone">Phone Number</label>
          <v-row no-gutters>
            <v-col>
              <v-text-field
                v-mask="'(###) ###-####'"
                filled
                id="submitting-party-phone"
                class="pt-4 pr-3"
                label="Phone Number"
                v-model="submittingParty.phoneNumber"
                :rules="phoneRules"
                validate-on-blur
            />
            </v-col>
            <v-col>
              <v-text-field
                type="number"
                filled
                id="submitting-party-phone-ext"
                class="pt-4 px-2"
                label="Extension (Optional)"
                v-model="submittingParty.phoneExtension"
                :rules="phoneExtensionRules"
              />
            </v-col>
          </v-row>

          <!-- Mailing Address -->
          <article class="pt-4 pr-1">
            <label class="generic-label" for="submitting-party-address">Mailing Address</label>
            <p class="py-1">Verification of Service registration document and decals will be mailed to this address.</p>

            <base-address
              editing
              hideAddressHint
              ref="submittingPartyAddress"
              id="submitting-party-address"
              :schema="PartyAddressSchema"
              :value="submittingParty.address"
              :triggerErrors="validate"
              @valid="updateValidity($event)"
            />
          </article>
        </v-form>
      </v-col>
    </v-row>
  </v-card>
</template>

<script lang="ts">
/* eslint-disable no-unused-vars */
import { computed, defineComponent, reactive, toRefs, watch } from '@vue/composition-api'
import { useInputRules, useMhrValidations } from '@/composables'
import { useActions, useGetters } from 'vuex-composition-helpers'
import { BaseAddress } from '@/composables/address'
import { SubmittingPartyTypes } from '@/enums'
import { PartyAddressSchema } from '@/schemas'
import { cloneDeep } from 'lodash'
import { VueMaskDirective } from 'v-mask'
import { mutateOriginalLengthTrust } from '@/store/mutations'

/* eslint-enable no-unused-vars */

export default defineComponent({
  name: 'MhrSubmittingParty',
  components: {
    BaseAddress
  },
  props: {
    validate: {
      type: Boolean,
      default: false
    }
  },
<<<<<<< HEAD
  directives: {
    mask: VueMaskDirective
  },
=======
>>>>>>> 572b0e4e
  setup (props, context) {
    const {
      setMhrSubmittingParty
    } = useActions<any>([
      'setMhrSubmittingParty'
    ])
    const {
      getMhrRegistrationSubmittingParty,
      getMhrRegistrationValidationModel
    } = useGetters<any>([
      'getMhrRegistrationSubmittingParty',
      'getMhrRegistrationValidationModel'
    ])

    // InputField Rules
    const {
      customRules,
      invalidSpaces,
      minLength,
      maxLength,
      isStringOrNumber,
      required,
      isNumber,
      isEmail
    } = useInputRules()

    const {
      MhrCompVal,
      MhrSectVal,
      setValidation
    } = useMhrValidations(toRefs(getMhrRegistrationValidationModel.value))

    const localState = reactive({
      enableLookUp: true,
      submittingPartyType: '',
      submittingPartyValid: false,
      addressValid: false,
      submittingParty: {
        personName: {
          first: '',
          last: '',
          middle: ''
        },
        businessName: '',
        emailAddress: '',
        phoneNumber: '',
        phoneExtension: '',
        address: {
          street: '',
          streetAdditional: '',
          city: '',
          region: '',
          country: '',
          postalCode: '',
          deliveryInstructions: ''
        }
      },
      isBusinessLookup: false,
      isPersonOption: computed((): boolean => {
        return localState.submittingPartyType === SubmittingPartyTypes.PERSON
      }),
      isBusinessOption: computed((): boolean => {
        return localState.submittingPartyType === SubmittingPartyTypes.BUSINESS
      }),
      isSubmitterValid: computed(() => {
        return localState.submittingPartyValid && localState.addressValid
      })
    })

    const firstNameRules = customRules(
      required('Enter a first name'),
      isStringOrNumber(),
      maxLength(15),
      invalidSpaces()
    )

    const emailRules = customRules(
      required('Enter an email'),
      isEmail(),
      invalidSpaces()
    )

    const phoneRules = customRules(
      required('Enter a phone number'),
      minLength(14),
      invalidSpaces()
    )
    const middleNameRules = customRules(isStringOrNumber(), maxLength(15), invalidSpaces())

    const lastNameRules = customRules(
      required('Enter a last name'),
      isStringOrNumber(),
      maxLength(25),
      invalidSpaces())

    const businessNameRules = customRules(
      required('Business name is required'),
      maxLength(70),
      invalidSpaces()
    )

    const phoneExtensionRules = customRules(isNumber(), invalidSpaces())

    const updateValidity = (valid) => {
      localState.addressValid = valid
    }

    /** Apply store properties to local model. **/
    watch(() => getMhrRegistrationSubmittingParty.value, () => {
      if (localState.enableLookUp) {
        // Copy submitting party to local model if data is retrieved through the look-up
        localState.submittingParty = cloneDeep({
          ...localState.submittingParty,
          ...getMhrRegistrationSubmittingParty.value
        })

        // Apply party type if data is retrieved through the look-up
        localState.submittingParty.businessName
          ? localState.submittingPartyType = SubmittingPartyTypes.BUSINESS
          : localState.submittingPartyType = SubmittingPartyTypes.PERSON

        if (getMhrRegistrationSubmittingParty.value.businessName) {
          localState.isBusinessLookup = true
        }
      }
    }, { deep: true, immediate: true })

    /** Apply local model updates to store. **/
    watch(() => localState.submittingParty, async () => {
      // Disable look up during local model changes
      localState.enableLookUp = false

      // Set submitting party data to store
      for (const [key, value] of Object.entries(localState.submittingParty)) {
        await setMhrSubmittingParty({ key, value })
      }

      // Enable lookup once local model is updated in store
      localState.enableLookUp = true
    }, { deep: true })

    /** Handle party type changes. **/
    watch(() => localState.submittingPartyType, () => {
      if (localState.isPersonOption) {
        localState.submittingParty.businessName = ''
      }
      if (localState.isBusinessOption) {
        localState.submittingParty.personName = {
          first: '',
          middle: '',
          last: ''
        }
      }
    })

    watch(() => props.validate, async () => {
      // @ts-ignore - function exists
      await context.refs.submittingPartyForm.validate()
    })

    watch(() => localState.isSubmitterValid, (val: boolean) => {
      setValidation(MhrSectVal.SUBMITTING_PARTY_VALID, MhrCompVal.SUBMITTER_VALID, val)
    })

    return {
      getMhrRegistrationSubmittingParty,
      updateValidity,
      PartyAddressSchema,
      SubmittingPartyTypes,
      emailRules,
      firstNameRules,
      middleNameRules,
      lastNameRules,
      businessNameRules,
      phoneRules,
      phoneExtensionRules,
      ...toRefs(localState)
    }
  }
})
</script>

<style lang="scss" scoped>
@import '@/assets/styles/theme.scss';
p {
  color: $gray7
}
.person-radio {
  width: 47%;
  margin-right: 20px !important;
  background-color: rgba(0, 0, 0, 0.06);
  height: 60px;
  padding: 10px;
}
.business-radio {
  width: 50%;
  background-color: rgba(0, 0, 0, 0.06);
  height: 60px;
  padding: 10px;
  margin-right: 0px !important;
}
.selected-radio {
  border: 1px solid $app-blue;
  background-color: white;
  ::v-deep .theme--light.v-label:not(.v-label--is-disabled), .theme--light.v-messages {
    color: $gray9 !important;
  }
}
#important-message {
  background-color: $BCgovGold0 !important;
  border-color: $BCgovGold5 !important;
  border-radius: 0;

  p {
    margin: 1.25rem;
    padding: 0;
    font-size: $px-14;
    letter-spacing: 0.01rem;
    color: $gray7;
  }
}
::v-deep {
  .v-list-item .v-list-item__title, .v-list-item .v-list-item__subtitle {
    color: $gray7;
  }
  .v-list-item--link[aria-selected='true'] {
    background-color: $blueSelected !important;
    .v-list-item__title, .v-list-item .v-list-item__subtitle {
      color: $app-blue !important;
    }
  }
  .v-list-item--link:hover {
    background-color: $gray1 !important;
    .v-list-item__title, .v-list-item .v-list-item__subtitle {
      color: $app-blue !important;
    }
  }
}
</style><|MERGE_RESOLUTION|>--- conflicted
+++ resolved
@@ -178,12 +178,9 @@
       default: false
     }
   },
-<<<<<<< HEAD
   directives: {
     mask: VueMaskDirective
   },
-=======
->>>>>>> 572b0e4e
   setup (props, context) {
     const {
       setMhrSubmittingParty
