--- conflicted
+++ resolved
@@ -122,31 +122,18 @@
               :key="row.item.id"
               class="party-row"
             >
-<<<<<<< HEAD
               <td class="list-item__title title-text" style="padding-left:30px">
                 <v-row no-gutters>
                   <v-col cols="3">
-                    <div class="icon-div" v-if="isBusiness(row.item)">
-                      <v-icon class="mt-n2 pr-4">mdi-domain</v-icon>
-                    </div>
-                    <div class="icon-div" v-else>
-                      <v-icon class="mt-n2 pr-4">mdi-account</v-icon>
+                    <div class="icon-div mt-n1 pr-4">
+                      <v-icon v-if="isBusiness(row.item)">mdi-domain</v-icon>
+                      <v-icon v-else>mdi-account</v-icon>
                     </div>
                   </v-col>
                   <v-col cols="9">
                     <div>
                       {{ getName(row.item) }}
                     </div>
-=======
-              <td class="list-item__title title-text">
-                <v-row no-gutters>
-                  <v-col cols="12" style="padding-left: 14px;">
-                    <div class="icon-div mt-n1 pr-4">
-                      <v-icon v-if="isBusiness(row.item)">mdi-domain</v-icon>
-                      <v-icon v-else>mdi-account</v-icon>
-                    </div>
-                    <div>{{ getName(row.item) }}</div>
->>>>>>> a438ab03
                   </v-col>
                 </v-row>
               </td>
