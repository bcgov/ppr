<template>
  <v-row no-gutters id="reg-party-change">
      <v-col v-if="!openChangeScreen">
        <registering-party
          @changeRegisteringParty="changeRegisteringParty"
        />
      </v-col>
      <v-col class="mt-2 mb-8" v-else>
        <v-card flat class="add-party-container" :class="{ 'border-error-left': showErrorBar }">
          <div class="px-6 pt-8">
            <h3 v-if="!isSbc" class="pb-2">Change Registering Party</h3>
            <span class="body-text">
            {{ !isSbc ? 'Change' : 'Include' }} the Registering Party
            by entering the registering party code
            or their name (business or person), or if the Registering Party you
            want to include is new (i.e., they do not have a registering party
            code) you can add their information manually.
            </span>
          </div>
          <party-search
            :isAutoCompleteDisabled="addEditInProgress"
            :setIsRegisteringParty="true"
            @showSecuredPartyAdd="initAdd"
            @hideSearch="openChangeScreen = false"
          />
          <div v-if="showAddRegisteringParty">
            <edit-party :setIsRegisteringParty="true" @resetEvent="resetData" />
          </div>
          <div v-if="!showAddRegisteringParty" class="px-5 pt-0 pb-8" style="height:80px">
            <v-btn
              v-if="!isSbc"
              id="cancel-btn-chg-reg-party"
              large
              outlined
              color="primary"
              class="float-right"
              @click="openChangeScreen = false"
            >
              Cancel
            </v-btn>
          </div>
        </v-card>
      </v-col>
    </v-row>
</template>

<script lang="ts">
// external libraries
import {
  defineComponent,
  reactive,
  toRefs,
  onMounted,
  watch,
  computed
} from '@vue/composition-api'
import { useGetters } from 'vuex-composition-helpers'
// local components
import { EditParty, PartySearch, RegisteringParty } from '@/components/parties/party'
// local helpers / types / etc.
import { PartyIF } from '@/interfaces' // eslint-disable-line no-unused-vars

export default defineComponent({
  components: {
    PartySearch,
    EditParty,
    RegisteringParty
  },
  props: {
    isSummary: {
      type: Boolean,
      default: false
    },
    setShowErrorBar: {
      type: Boolean,
      default: false
    }
  },
  setup (props, context) {
    const { getAddSecuredPartiesAndDebtors } = useGetters<any>([
      'getAddSecuredPartiesAndDebtors'
    ])
    const { isRoleStaffSbc } = useGetters<any>(['getRegistrationType', 'isRoleStaffSbc'])
    const localState = reactive({
      openChangeScreen: false,
      isSbc: isRoleStaffSbc.value,
      showAddRegisteringParty: false,
      addEditInProgress: false,
      registeringParty: computed((): PartyIF => {
<<<<<<< HEAD
        return getAddSecuredPartiesAndDebtors.value.registeringParty
      }),
      summaryView: computed((): boolean => {
        return props.isSummary
      }),
      showErrorBar: computed((): boolean => {
        return props.setShowErrorBar
=======
        return getAddSecuredPartiesAndDebtors.value?.registeringParty
>>>>>>> 26a8657b
      })
    })

    onMounted(() => {
      if ((isRoleStaffSbc.value) && ((!localState.registeringParty) || (!localState.registeringParty?.action))) {
        localState.openChangeScreen = true
        context.emit('registeringPartyOpen', true)
      }
    })

    const changeRegisteringParty = () => {
      localState.openChangeScreen = true
      context.emit('registeringPartyOpen', true)
    }

    const initAdd = () => {
      localState.addEditInProgress = true
      localState.showAddRegisteringParty = true
      context.emit('registeringPartyOpen', true)
    }

    const resetData = () => {
      localState.addEditInProgress = false
      localState.showAddRegisteringParty = false
      localState.openChangeScreen = false
      if ((isRoleStaffSbc.value) && (!localState.registeringParty.action)) {
        localState.openChangeScreen = true
      }
      context.emit('registeringPartyOpen', false)
    }

    watch(() => localState.registeringParty, (rp) => {
      if (!rp && localState.isSbc) {
        localState.openChangeScreen = true
      }
    })

    return {
      changeRegisteringParty,
      initAdd,
      resetData,
      ...toRefs(localState)
    }
  }
})
</script>

<style lang="scss" scoped>
@import '@/assets/styles/theme.scss';
  .body-text {
    color: $gray7;
  }
</style><|MERGE_RESOLUTION|>--- conflicted
+++ resolved
@@ -87,7 +87,6 @@
       showAddRegisteringParty: false,
       addEditInProgress: false,
       registeringParty: computed((): PartyIF => {
-<<<<<<< HEAD
         return getAddSecuredPartiesAndDebtors.value.registeringParty
       }),
       summaryView: computed((): boolean => {
@@ -95,9 +94,6 @@
       }),
       showErrorBar: computed((): boolean => {
         return props.setShowErrorBar
-=======
-        return getAddSecuredPartiesAndDebtors.value?.registeringParty
->>>>>>> 26a8657b
       })
     })
 
