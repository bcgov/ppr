--- conflicted
+++ resolved
@@ -215,24 +215,20 @@
     const {
       getUserSettings,
       isSearching,
-<<<<<<< HEAD
-      isRoleStaff,
+      isRoleStaffBcol,
+      isRoleStaffReg,
+      isRoleStaffSbc,
       isSearchCertified,
       getStaffPayment
-    } = useGetters<any>(['getUserSettings', 'isSearching', 'isRoleStaff', 'isSearchCertified', 'getStaffPayment'])
-=======
-      isRoleStaffBcol,
-      isRoleStaffReg,
-      isRoleStaffSbc
     } = useGetters<any>([
       'getUserSettings',
       'isSearching',
       'isRoleStaffBcol',
       'isRoleStaffReg',
-      'isRoleStaffSbc'
+      'isRoleStaffSbc',
+      'isSearchCertified',
+      'getStaffPayment'
     ])
-
->>>>>>> 6953f0ac
     const localState = reactive({
       autoCompleteIsActive: true,
       autoCompleteSearchValue: '',
@@ -443,12 +439,8 @@
     return {
       ...toRefs(localState),
       getSearchApiParams,
-<<<<<<< HEAD
-      paymentConfirmaionDialog,
       onStaffPaymentChanges,
-=======
       dialogOptions,
->>>>>>> 6953f0ac
       searchAction,
       searchCheck,
       setHideDetails,
