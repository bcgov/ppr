--- conflicted
+++ resolved
@@ -524,12 +524,9 @@
 
     const localState = reactive({
       headers: registrationTableHeaders,
-<<<<<<< HEAD
-=======
       registrationDateFormatted: '',
       currentDialogOptions: dischargeConfirmationDialog,
       currentAction: '',
->>>>>>> 69c3dcec
       showDialog: false,
       currentRegistrationNumber: '',
       showSubmittedDatePicker: false,
