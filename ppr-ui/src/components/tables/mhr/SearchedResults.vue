<template>
  <v-container class="main-results-div white pa-0 ma-0">
    <!-- Table Header -->
    <article id="search-meta-info" class="px-4 pt-8">
      <v-row no-gutters>
        <span class="search-sub-title">{{ searchType }} - <b>"{{ searchValue }}"</b></span>
        <span class="search-info"> as of {{ searchTime }}</span>
      </v-row>
      <v-row v-if="searched && !isReviewMode" id="search-summary-info" class="result-info pt-6">
        <v-col id="home-results-count" cols="auto">
          <span class="divider pr-3"><b>{{ totalResultsLength }}</b> homes found</span>
        </v-col>
        <v-col id="active-results-count" cols="auto" class="pl-0">
          <span class="divider pr-3"><b>{{ activeMatchesLength }}</b> active homes</span>
        </v-col>
        <v-col cols="auto" class="pl-0">
          <span id="selected-results-count">
            <b>{{ selectedMatchesLength }}</b> homes selected + <b>{{ selectedLiensLength }}</b> lien search
          </span>
        </v-col>
        <v-col class="mt-n3 mr-6">
          <v-row class="float-right">
            <folio-number
              class="mr-3 ml-0 mt-n2"
              :defaultFolioNumber="folioNumber"
              @folio-number="updateFolioOrReference($event)"
              @folio-error="folioError = $event"
            />
            <v-btn
              id="review-confirm-btn"
              color="primary"
              filled
              :disabled="totalResultsLength === 0"
              @click="reviewAndConfirm()"
            >
              Review and Confirm
            </v-btn>
          </v-row>
        </v-col>
      </v-row>
      <v-row v-else class="result-info">
        <v-col id="review-results-count" cols="auto">
          <span><b>{{ selectedMatchesLength }}</b> Manufactured Homes</span>
        </v-col>
      </v-row>
    </article>

    <!-- Search Results Table -->
    <v-row v-if="totalResultsLength !== 0" class="pt-3">
      <v-col cols="12">
        <v-data-table
          v-if="results"
          id="mh-search-results-table"
          class="results-table"
          disable-sort
          fixed
          fixed-header
          :headers="headers"
          hide-default-footer
          :items="results"
          item-key="id"
          :items-per-page="-1"
          :item-class="getItemClass"
          mobile-breakpoint="0"
          return-object
        >

          <template  v-if="!isReviewMode" v-slot:[headerSearchTypeSlot]>
            <v-tooltip
              top
              content-class="top-tooltip"
              transition="fade-transition"
              nudge-left="73"
            >
              <template v-slot:activator="{ on, attrs }">
                <span v-bind="attrs" v-on="on">
                  <v-checkbox
                    id="select-all-checkbox"
                    class="header-checkbox ma-0 pa-0"
                    hide-details
                    :label="headerSlotLabel"
                    v-model="selectAll"
                    @click="onSelectAllClick()"
                  />
                </span>
              </template>
              <div class="pt-2 pb-2">
                Select this to include all manufactured homes.
              </div>
            </v-tooltip>
          </template>

          <template  v-else v-slot:[headerSearchTypeSlot]>
            <span v-if="isOwnerOrOrgSearch" class="pl-8">
              {{ personOrOrgLabel }} Name
            </span>
            <span v-else class="pl-8">{{ headerSlotLabel }}</span>
          </template>

          <template  v-slot:[`header.ownerStatus`]>
            <span>{{ personOrOrgLabel }} Status</span>
          </template>

          <template  v-if="!isReviewMode" v-slot:[`header.edit`]>
            <v-checkbox
              id="select-all-lien-checkbox"
              class="header-checkbox ma-0 pa-0"
              hide-details
              label="Include lien information for all selections"
              v-model="selectAllLien"
              :disabled="selectedMatchesLength === 0"
              @click="onSelectAllLienClick()"
            />
          </template>

          <template v-slot:[`item.ownerName`]="{ item }">
            <v-row
              v-if="isOwnerOrOrgSearch"
              class="align-baseline"
              :class="item.selected && !$props.isReviewMode ? 'selected' : ''"
            >
              <v-col cols="2">
                <v-checkbox v-model="item.selected" @click="onSelectionCheckboxClick(item)"/>
              </v-col>
              <v-col class="owner-name-text" @click="item.selected = !item.selected; onSelectionCheckboxClick(item)">
                {{ getOwnerName(item) }}
              </v-col>
            </v-row>
            <span v-else>{{ getOwnerName(item) }}</span>
          </template>
          <template v-slot:[`item.mhrNumber`]="{ item }">
            <v-row
              v-if="searchType === UIMHRSearchTypes.MHRMHR_NUMBER"
              class="align-baseline"
              :class="item.selected && !$props.isReviewMode ? 'selected' : ''"
            >
              <v-col cols="2">
                <v-checkbox v-model="item.selected" @click="onSelectionCheckboxClick(item)"/>
              </v-col>
              <v-col class="owner-name-text" @click="item.selected = !item.selected; onSelectionCheckboxClick(item)">
                {{ item.mhrNumber }}
              </v-col>
            </v-row>
            <span v-else>{{ item.mhrNumber }}</span>
          </template>
          <template v-slot:[`item.ownerStatus`]="{ item }">
            {{ getOwnerStatus(item.ownerStatus) }}
          </template>
          <template v-if="isReviewMode" v-slot:[`item.yearMakeModel`]="{ item }">
            {{ item.baseInformation.year }} {{ item.baseInformation.make }} {{ item.baseInformation.model }}
          </template>
          <template v-else v-slot:[`item.year`]="{ item }">
            {{ item.baseInformation.year || '-' }}
          </template>
          <template v-slot:[`item.make`]="{ item }">
            {{ item.baseInformation.make || '-' }}
          </template>
          <template v-slot:[`item.model`]="{ item }">
            {{ item.baseInformation.model || '-' }}
          </template>
          <template v-slot:[`item.homeLocation`]="{ item }">
            {{ item.homeLocation }}
          </template>
          <template v-slot:[`item.serialNumber`]="{ item }">
            <v-row
              v-if="searchType === UIMHRSearchTypes.MHRSERIAL_NUMBER"
              class="align-baseline"
              :class="item.selected && !$props.isReviewMode ? 'selected' : ''"
            >
              <v-col cols="2">
                <v-checkbox v-model="item.selected" @click="onSelectionCheckboxClick(item)"/>
              </v-col>
              <v-col class="serial-number-text" @click="item.selected = !item.selected; onSelectionCheckboxClick(item)">
                {{ item.serialNumber }}
              </v-col>
            </v-row>
            <span v-else>{{ item.serialNumber }}</span>
          </template>
          <template v-slot:[`item.edit`]="{ item }">
            <v-tooltip
              top
              content-class="top-tooltip"
              transition="fade-transition"
            >
              <template v-slot:activator="{ on, attrs }">
                <span  v-bind="attrs" v-on="on">
                  <v-checkbox
                    :label="`${!isReviewMode ? 'Include lien' : 'Lien'} information`"
                    v-model="item.includeLienInfo"
                    :disabled="!item.selected"
                  />
                </span>
              </template>
              <div class="pt-2 pb-2">
                Select this to include a Personal Property Registry (PPR) lien search for the manufactured home
                for an additional fee.
                You must have the manufactured home selected before you can include the home's lien search.
              </div>
            </v-tooltip>
          </template>
        </v-data-table>
      </v-col>
    </v-row>
    <v-row v-else id="search-no-results-info" class="no-results-info pb-10" justify="center">
      <v-col cols="8">
        <p class="no-results-title ma-0 pt-10"><b>Nil Result</b></p>
        <p class="ma-0 pt-2">
          No registered homes can be found to match the
          search criteria above.
        </p>
      </v-col>
    </v-row>
  </v-container>
</template>

<script lang="ts">
import { computed, defineComponent, reactive, toRefs, onMounted, watch } from '@vue/composition-api'
import { useActions, useGetters } from 'vuex-composition-helpers' // eslint-disable-line no-unused-vars
import {
  mhSearchMhrNumberHeaders,
  mhSearchMhrNumberHeadersReview,
  mhSearchNameHeaders,
  mhSearchNameHeadersReview,
  mhSearchSerialNumberHeaders,
  mhSearchSerialNumberHeadersReview
} from '@/resources'
import { BaseHeaderIF, ManufacturedHomeSearchResultIF } from '@/interfaces' // eslint-disable-line no-unused-vars
import { FolioNumber } from '@/components/common'
import { pacificDate } from '@/utils'
<<<<<<< HEAD
import { APIMHRMapSearchTypes, RouteNames, UIMHRSearchTypes, UIMHRSearchTypeValues } from '@/enums'
=======
import { APIMHRMapSearchTypes, RouteNames, UISearchTypes } from '@/enums'
>>>>>>> 857f40d3
import { cloneDeep } from 'lodash'

export default defineComponent({
  components: {
    FolioNumber
  },
  props: {
    isReviewMode: { default: false }
  },
  setup (props, context) {
    const {
      getManufacturedHomeSearchResults,
      getFolioOrReferenceNumber,
      getSearchedType,
      getSelectedManufacturedHomes
    } = useGetters<any>([
      'getManufacturedHomeSearchResults', 'getFolioOrReferenceNumber', 'getSearchedType', 'getSelectedManufacturedHomes'
    ])
    const { setSelectedManufacturedHomes, setFolioOrReferenceNumber } = useActions<any>([
      'setSelectedManufacturedHomes', 'setFolioOrReferenceNumber'
    ])
    const router = context.root.$router

    const localState = reactive({
      searched: false,
      searchValue: '',
      searchTime: '',
      searchType: null as UIMHRSearchTypes,
      selectAll: false,
      selectAllLien: false,
      folioNumber: getFolioOrReferenceNumber.value,
      tooltipTxtSrchMtchs: 'One or more of the selected matches appear in ' +
        'the same registration. That registration will only be shown once in the report.',
      results: [],
      totalResultsLength: 0,
      headerSearchTypeSlot: computed((): string => {
        switch (getSearchedType.value?.searchTypeUI) {
          case UIMHRSearchTypes.MHROWNER_NAME:
          case UIMHRSearchTypes.MHRORGANIZATION_NAME:
            return `header.${UIMHRSearchTypeValues.MHROWNER_NAME}`
          case UIMHRSearchTypes.MHRSERIAL_NUMBER:
            return `header.${UIMHRSearchTypeValues.MHRSERIAL_NUMBER}`
          case UIMHRSearchTypes.MHRMHR_NUMBER:
            return `header.${UIMHRSearchTypeValues.MHRMHR_NUMBER}`
        }
      }),
      itemSearchTypeSlot: computed((): string => {
        switch (getSearchedType.value?.searchTypeUI) {
          case UIMHRSearchTypes.MHROWNER_NAME:
          case UIMHRSearchTypes.MHRORGANIZATION_NAME:
            return `item.${UIMHRSearchTypeValues.MHROWNER_NAME}`
          case UIMHRSearchTypes.MHRSERIAL_NUMBER:
            return `item.${UIMHRSearchTypeValues.MHRSERIAL_NUMBER}`
          case UIMHRSearchTypes.MHRMHR_NUMBER:
            return `item.${UIMHRSearchTypeValues.MHRMHR_NUMBER}`
        }
      }),
      activeMatchesLength: computed((): number => {
        return localState.results?.filter(item => item.status === 'ACTIVE').length
      }),
      selectedMatchesLength: computed((): number => {
        return localState.results?.filter(item => item.selected === true).length
      }),
      selectedLiensLength: computed((): number => {
        return localState.results?.filter(item => item.includeLienInfo === true).length
      }),
      headers: computed((): Array<BaseHeaderIF> => {
        switch (localState.searchType) {
          case UIMHRSearchTypes.MHROWNER_NAME:
            return props.isReviewMode ? mhSearchNameHeadersReview : mhSearchNameHeaders
          case UIMHRSearchTypes.MHRORGANIZATION_NAME:
            return props.isReviewMode ? mhSearchNameHeadersReview : mhSearchNameHeaders
          case UIMHRSearchTypes.MHRMHR_NUMBER:
            return props.isReviewMode ? mhSearchMhrNumberHeadersReview : mhSearchMhrNumberHeaders
          case UIMHRSearchTypes.MHRSERIAL_NUMBER:
            return props.isReviewMode ? mhSearchSerialNumberHeadersReview : mhSearchSerialNumberHeaders
        }
      }),
      headerSlotLabel: computed((): string => {
        return localState.searchType === UIMHRSearchTypes.MHRMHR_NUMBER ? 'Registration Number' : localState.searchType
      }),
      personOrOrgLabel: computed((): string => {
        return getManufacturedHomeSearchResults.value?.searchQuery.type === APIMHRMapSearchTypes.MHRORGANIZATION_NAME
          ? 'Organization'
          : 'Owner'
      }),
      areAllSelected: computed((): boolean => {
        return localState.results?.every(result => result && result.selected === true)
      }),
      activeResults: computed((): any => {
        const selectedResults = cloneDeep(getSelectedManufacturedHomes).value
        const baseResults = cloneDeep(getManufacturedHomeSearchResults.value?.results)

        // Map selected results with base results when user navigates back to edit selections further
        const activeResults = baseResults?.map(result => {
          const matchedResult = selectedResults?.find(({ id }) => id === result.id)
          return {
            ...result,
            ...(matchedResult && {
              selected: matchedResult.selected,
              includeLienInfo: matchedResult.includeLienInfo
            })
          }
        })

        return props.isReviewMode
          ? selectedResults
          : activeResults
      }),
      isOwnerOrOrgSearch: computed((): boolean => {
        return [UIMHRSearchTypes.MHROWNER_NAME, UIMHRSearchTypes.MHRORGANIZATION_NAME].includes(localState.searchType)
      })
    })

    const reviewAndConfirm = (): void => {
      router.push({ name: RouteNames.MHRSEARCH_CONFIRM })
    }

    const getOwnerName = (item: ManufacturedHomeSearchResultIF): string => {
      if (item?.ownerName) {
        return `
          ${item.ownerName?.last},
          ${item.ownerName?.first}
          ${item.ownerName?.middle || item.ownerName?.second || ''}`
      } else if (item?.organizationName) {
        return item.organizationName
      } else return '-'
    }

    const getItemClass = (item: ManufacturedHomeSearchResultIF): string => {
      return item.selected && !props.isReviewMode ? 'selected' : ''
    }

    const onSelectionCheckboxClick = (item: ManufacturedHomeSearchResultIF): void => {
      if (!item.selected) {
        item.includeLienInfo = false
      }
      if (item.selected && localState.selectAllLien) {
        item.includeLienInfo = true
      }
    }

    const getOwnerStatus = (ownerStatus: string): string => {
      if (ownerStatus) {
        if (ownerStatus === 'PREVIOUS') return 'HISTORICAL'
        else return ownerStatus
      } else return ''
    }

    const updateFolioOrReference = (folioOrReference: string): void => {
      setFolioOrReferenceNumber(folioOrReference)
    }

    onMounted(async () => {
      const resp = getManufacturedHomeSearchResults.value
      if (!resp) await router.push({ name: RouteNames.DASHBOARD })

      localState.searchValue = resp?.searchQuery.criteria.value || getOwnerName(resp?.searchQuery.criteria)
      localState.searched = true
      localState.searchType = getSearchedType.value?.searchTypeUI || ''
      localState.results = localState.activeResults
      localState.results = localState.results?.map(result => {
        // includeLienInfo needs to be initialized or something weird will happen
        return result.includeLienInfo !== true ? { ...result, includeLienInfo: false } : result
      })
      localState.totalResultsLength = resp.totalResultsSize
      if (localState.searchType === UISearchTypes.MHR_NUMBER && localState.totalResultsLength === 1) {
        // Select search result if an MHR Number Search and search results equals 1.
        localState.results = localState.results.map(result => ({ ...result, selected: true }))
      }
      const date = new Date(resp.searchDateTime)
      localState.searchTime = pacificDate(date)
    })

    watch(() => localState.results, (): void => {
      const selectedManufacturedHomes = cloneDeep(localState.results?.filter(result => result.selected === true))
      setSelectedManufacturedHomes(selectedManufacturedHomes)
      localState.selectAll = localState.results?.every(result => result.selected)
      if (localState.selectedMatchesLength === 0) {
        localState.selectAllLien = false
      }
    }, { deep: true })

    const onSelectAllClick = (): void => {
      const val = localState.selectAll
      localState.results = localState.results.map(result => ({ ...result, selected: val }))
      if (val && localState.selectAllLien) {
        localState.results = localState.results.map(result => ({ ...result, includeLienInfo: val }))
      }
      if (!val) {
        localState.results = localState.results.map(result => ({ ...result, includeLienInfo: val }))
      }
    }

    const onSelectAllLienClick = (): void => {
      for (const result of localState.results) {
        if (result.selected) {
          result.includeLienInfo = localState.selectAllLien
        }
      }
    }

    return {
      UIMHRSearchTypes,
      reviewAndConfirm,
      getOwnerName,
      getOwnerStatus,
      updateFolioOrReference,
      getItemClass,
      onSelectionCheckboxClick,
      onSelectAllClick,
      onSelectAllLienClick,
      ...toRefs(localState)
    }
  }
})
</script>

<style lang="scss" scoped>
@import '@/assets/styles/theme.scss';
button {
  font-weight: normal !important;
}
td {
  font-size: 0.875rem !important;
  color: $gray7 !important;
}
th {
  font-size: 0.875rem !important;
  color: $gray9 !important;
}
.checkbox-info {
  font-size: 0.725rem !important;
  font-weight: bold;
  text-align: center;
}
.divider {
  border-right: 1px solid $gray3;
}
#review-confirm-btn {
  min-width: 260px;
  font-weight: 600 !important;
}
.group-header, .group-header:hover {
  background-color: $gray3;
  font-weight: bold;
}
.main-results-div {
  width: 100%;
}
.owner-name-text, .serial-number-text {
  cursor: pointer;
}
.no-results-info {
  color: $gray7 !important;
  font-size: 1rem;
  text-align: center;
}
.no-results-title {
  font-size: 1.125rem;
}
.result-info {
  color: $gray7 !important;
  font-size: 1rem;
}
::v-deep {
  .header-checkbox .v-input__control .v-input__slot .v-label {
    color: $gray9;
    font-size: 0.875rem !important;
    font-weight: bold;
  }
  .v-input__control .v-input--selection-controls__input i { //checkbox border color
    color: $primary-blue !important;
  }
  // disabled checkbox border color
  .v-input--selection-controls.v-input--is-disabled:not(.v-input--indeterminate) .v-icon {
    // primary blue 40% opacity
    color: #1669bb28 !important;
  }
  .v-label--is-disabled { // disabled label
    color: #757575;
  }
  .results-table .lien-info {
    width: 100%;
  }
  .results-table .v-input--checkbox .v-input__slot .v-label {
    font-size: 0.875rem !important;
  }
  .results-table .v-data-table__wrapper {
    max-height: 550px;
  }
  .results-table .v-data-table__wrapper table tbody {
    .v-input--selection-controls .v-input__slot, .v-input--selection-controls .v-radio {
      align-items: baseline;
    }
    tr {
      height: 54px;
      td:not(.group-header) {
        display: table-cell;
        vertical-align: baseline;
        overflow: hidden;
        white-space: normal;
      }
      td:not(:last-child) {
        word-break: break-word;
      }
    }
    .selected {
      background-color: $blueSelected !important;
    }
    tr:hover:not(.selected) {
      // $gray1 at 75%
      background-color: #f1f3f5BF !important;
    }
  }
  .v-data-table > .v-data-table__wrapper > table > tbody > tr > td,
  .v-data-table > .v-data-table__wrapper > table > thead > tr > th {
    padding: 0 12px !important;
  }
}
</style><|MERGE_RESOLUTION|>--- conflicted
+++ resolved
@@ -227,11 +227,7 @@
 import { BaseHeaderIF, ManufacturedHomeSearchResultIF } from '@/interfaces' // eslint-disable-line no-unused-vars
 import { FolioNumber } from '@/components/common'
 import { pacificDate } from '@/utils'
-<<<<<<< HEAD
 import { APIMHRMapSearchTypes, RouteNames, UIMHRSearchTypes, UIMHRSearchTypeValues } from '@/enums'
-=======
-import { APIMHRMapSearchTypes, RouteNames, UISearchTypes } from '@/enums'
->>>>>>> 857f40d3
 import { cloneDeep } from 'lodash'
 
 export default defineComponent({
