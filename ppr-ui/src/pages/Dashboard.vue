--- conflicted
+++ resolved
@@ -260,11 +260,7 @@
           />
         </v-col>
       </v-row>
-<<<<<<< HEAD
-      <v-row v-if="!isAnalystQueueEnabled">
-=======
       <v-row v-if="isAnalystQueueEnabled" class="mt-8">
->>>>>>> c5850e75
         <v-col>
           <QueueWrapper />
         </v-col>
