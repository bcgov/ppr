// Libraries
import { ActionTypes, APIAmendmentTypes, APIRegistrationTypes, DraftTypes } from '@/enums'
import {
  AddPartiesIF,
  AddCollateralIF,
  AmendmentStatementIF,
  DischargeRegistrationIF,
  DraftIF,
  ErrorIF,
  GeneralCollateralIF,
  FinancingStatementIF,
  PartyIF,
  RegistrationTypeIF,
  StateModelIF,
  RenewRegistrationIF,
  VehicleCollateralIF
} from '@/interfaces'
import {
  createAmendmentStatement,
  createDischarge,
  createRenewal,
  createDraft,
  createFinancingStatement,
  getDraft,
  updateDraft
} from '@/utils'
import { RegistrationTypes } from '@/resources'

/** Set the amendment add/delete lists depending on the registration list actions */
function setAmendmentList (baseList:Array<any>, addList:Array<any>, deleteList:Array<any>) {
  for (let i = 0; i < baseList.length; i++) {
    if (baseList[i].action) {
      if (baseList[i].action === ActionTypes.ADDED || baseList[i].action === ActionTypes.EDITED) {
        addList.push(JSON.parse(JSON.stringify(baseList[i])))
      }
      if (baseList[i].action === ActionTypes.REMOVED || baseList[i].action === ActionTypes.EDITED) {
        deleteList.push(JSON.parse(JSON.stringify(baseList[i])))
      }
    }
  }
}

/** Set the registration list and actions from the draft add/delete lists. */
function setupRegistrationPartyList (baseList:Array<any>, addList:Array<any>, deleteList:Array<any>) {
  if (addList && addList.length > 0) {
    for (let i = 0; i < addList.length; i++) {
      addList[i].action = ActionTypes.ADDED
      // Check if an edit
      if (baseList.length > 0 && addList[i].partyId > 0) {
        for (let j = 0; j < baseList.length; j++) {
          if (baseList[j].partyId === addList[i].partyId) {
            addList[i].action = ActionTypes.EDITED
            baseList[j] = addList[i] // replace with edited values.
          }
        }
      }
      if (addList[i].action === ActionTypes.ADDED) {
        baseList.push(JSON.parse(JSON.stringify(addList[i])))
      }
    }
  }
  if (deleteList && deleteList.length > 0) {
    for (let i = 0; i < deleteList.length; i++) {
      // Mark as deleted unless an edit
      if (baseList.length > 0) {
        for (let j = 0; j < baseList.length; j++) {
          if (baseList[j].partyId === deleteList[i].partyId && !baseList[j].action) {
            baseList[j].action = ActionTypes.REMOVED
          }
        }
      }
    }
  }
}

/** Set the registration list and actions from the draft add/delete lists. */
function setupVehicleCollateralList (baseList:Array<VehicleCollateralIF>, addList:Array<VehicleCollateralIF>,
  deleteList:Array<VehicleCollateralIF>) {
  if (addList && addList.length > 0) {
    for (let i = 0; i < addList.length; i++) {
      addList[i].action = ActionTypes.ADDED
      // Check if an edit
      if (baseList.length > 0 && addList[i].vehicleId > 0) {
        for (let j = 0; j < baseList.length; j++) {
          if (baseList[j].vehicleId === addList[i].vehicleId) {
            addList[i].action = ActionTypes.EDITED
            baseList[j] = addList[i] // replace with edited values.
          }
        }
      }
      if (addList[i].action === ActionTypes.ADDED) {
        baseList.push(JSON.parse(JSON.stringify(addList[i])))
      }
    }
  }
  if (deleteList && deleteList.length > 0) {
    for (let i = 0; i < deleteList.length; i++) {
      // Mark as deleted unless an edit
      if (baseList.length > 0) {
        for (let j = 0; j < baseList.length; j++) {
          if (baseList[j].vehicleId === deleteList[i].vehicleId && !baseList[j].action) {
            baseList[j].action = ActionTypes.REMOVED
          }
        }
      }
    }
  }
}

/** Update parties to pass API validation: remove empty properties. */
function cleanupPartyList (partyList:Array<PartyIF>) {
  for (let i = 0; i < partyList.length; i++) {
    partyList[i] = cleanupParty(partyList[i])
  }
}

/** Update vehicle collateral to pass API validation. */
function cleanupVehicleCollateral (collateralList:Array<VehicleCollateralIF>) {
  if (collateralList) {
    for (let i = 0; i < collateralList.length; i++) {
      if (collateralList[i].action !== null) {
        delete collateralList[i].action
      }
      if (collateralList[i].year !== null) {
        if (collateralList[i].year === '') {
          delete collateralList[i].year
        } else if (typeof collateralList[i].year === 'string') {
          collateralList[i].year = Number(collateralList[i].year)
        }
      }
    }
  }
}

/** Setup the amendment registration for the API call. All data to be saved is in the store state model. */
function setupAmendmentStatement (stateModel:StateModelIF): AmendmentStatementIF {
  const registrationType: RegistrationTypeIF = stateModel.registration.registrationType
  let statement:AmendmentStatementIF = stateModel.registration.draft.amendmentStatement
  if (!statement) {
    statement = {
      changeType: APIAmendmentTypes.AMENDMENT,
      baseRegistrationNumber: stateModel.registration.registrationNumber,
      description: stateModel.registration.amendmentDescription,
      registeringParty: stateModel.registration.parties.registeringParty,
      debtorName: stateModel.registration.confirmDebtorName
    }
  } else {
    statement.description = stateModel.registration.amendmentDescription
  }
  const courtOrder = stateModel.registration.courtOrderInformation
  if (courtOrder && courtOrder.courtName !== '' && courtOrder.courtRegistry !== '' &&
      courtOrder.fileNumber !== '' && courtOrder.effectOfOrder !== '' && courtOrder.orderDate !== '') {
    statement.changeType = APIAmendmentTypes.COURT_ORDER
    statement.courtOrderInformation = stateModel.registration.courtOrderInformation
  } else {
    statement.changeType = APIAmendmentTypes.AMENDMENT
    delete statement.courtOrderInformation
  }
  // Set these every time.
  statement.addSecuredParties = []
  statement.deleteSecuredParties = []
  statement.addDebtors = []
  statement.deleteDebtors = []
  statement.addVehicleCollateral = []
  statement.deleteVehicleCollateral = []
  statement.addGeneralCollateral = []
  statement.deleteGeneralCollateral = []
  if (stateModel.folioOrReferenceNumber && stateModel.folioOrReferenceNumber !== '') {
    statement.clientReferenceId = stateModel.folioOrReferenceNumber
  } else {
    statement.clientReferenceId = ''
  }

  // trust indenture setup
  if (stateModel.registration.lengthTrust.action &&
      stateModel.registration.lengthTrust.action === ActionTypes.EDITED &&
      registrationType.registrationTypeAPI === APIRegistrationTypes.SECURITY_AGREEMENT) {
    statement.trustIndenture = stateModel.registration.lengthTrust.trustIndenture
  } else {
    statement.trustIndenture = false
  }
  const parties:AddPartiesIF = stateModel.registration.parties
  // Conditionally set draft debtors.
  setAmendmentList(parties.debtors, statement.addDebtors, statement.deleteDebtors)

  // Conditionally set draft secured parties.
  setAmendmentList(parties.securedParties, statement.addSecuredParties, statement.deleteSecuredParties)

  const collateral:AddCollateralIF = stateModel.registration.collateral
  // Conditionally set draft vehicle collateral
  if (collateral.vehicleCollateral) {
    setAmendmentList(collateral.vehicleCollateral, statement.addVehicleCollateral, statement.deleteVehicleCollateral)
  }
  // Conditionally set draft general collateral
  if (collateral.generalCollateral && collateral.generalCollateral.length > 0) {
    for (let i = 0; i < collateral.generalCollateral.length; i++) {
      if (collateral.generalCollateral[i].descriptionAdd &&
          collateral.generalCollateral[i].descriptionAdd.trim().length > 0) {
        const gc:GeneralCollateralIF = {
          description: collateral.generalCollateral[i].descriptionAdd
        }
        statement.addGeneralCollateral.push(gc)
      }
      if (collateral.generalCollateral[i].descriptionDelete &&
          collateral.generalCollateral[i].descriptionDelete.trim().length > 0) {
        const gc:GeneralCollateralIF = {
          collateralId: collateral.generalCollateral[i].collateralId,
          description: collateral.generalCollateral[i].descriptionDelete
        }
        statement.deleteGeneralCollateral.push(gc)
      }
    }
  }
  return statement
}

/** Setup the draft data for the current amendment. All data to be saved is in the store state model. */
export function setupAmendmentStatementDraft (stateModel:StateModelIF): DraftIF {
  const draft:DraftIF = {
    type: DraftTypes.AMENDMENT_STATEMENT,
    amendmentStatement: setupAmendmentStatement(stateModel)
  }
  return draft
}

/** Save or update a draft of the current amendment. */
export async function saveAmendmentStatementDraft (stateModel:StateModelIF): Promise<DraftIF> {
  const draft:DraftIF = setupAmendmentStatementDraft(stateModel)
  let draftResponse:DraftIF = null
  let apiCall:String = ''
  if (draft.amendmentStatement.documentId !== undefined && draft.amendmentStatement.documentId !== '') {
    apiCall = 'update'
    draftResponse = await updateDraft(draft)
  } else {
    apiCall = 'create'
    draftResponse = await createDraft(draft)
  }

  if (draftResponse && !draftResponse.error) {
    console.log('saveAmendmentStatementDraft ' + apiCall + ' draft successful for documentId ' +
                draftResponse.amendmentStatement.documentId)
  } else if (draftResponse) {
    console.error('saveAmendmentStatementDraft failed: ' + draftResponse.error.statusCode + ': ' +
                  draftResponse.error.message)
  } else {
    console.error('saveAmendmentStatementDraft failed: no API response.')
  }
  return draftResponse
}

/** Save a new amendment. */
export async function saveAmendmentStatement (stateModel:StateModelIF): Promise<AmendmentStatementIF> {
  const statement:AmendmentStatementIF = setupAmendmentStatement(stateModel)
  // Now tidy up, deleting objects that are empty strings to pass validation.
  // For example, party.birthDate = '' will fail validation.
  statement.registeringParty = cleanupParty(statement.registeringParty)
  cleanupPartyList(statement.addDebtors)
  cleanupPartyList(statement.deleteDebtors)
  cleanupPartyList(statement.addSecuredParties)
  cleanupPartyList(statement.deleteSecuredParties)
  cleanupVehicleCollateral(statement.addVehicleCollateral)
  cleanupVehicleCollateral(statement.deleteVehicleCollateral)
  if (statement.courtOrderInformation && statement.courtOrderInformation.action) {
    delete statement.courtOrderInformation.action
  }
  // Now save the amendment statement.
  const apiResponse = await createAmendmentStatement(statement)

  if (apiResponse && apiResponse.error) {
    console.error('saveAmendmentStatement failed: ' + apiResponse.error.statusCode + ': ' +
                  apiResponse.error.message)
  }
  return apiResponse
}

/** Save or update the current financing statement. Data to be saved is in the store state model. */
export async function saveFinancingStatementDraft (stateModel:StateModelIF): Promise<DraftIF> {
  const registrationType: RegistrationTypeIF = stateModel.registration.registrationType
  const draft:DraftIF = stateModel.registration.draft
  draft.type = DraftTypes.FINANCING_STATEMENT
  let statement:FinancingStatementIF = draft.financingStatement
  if (statement === undefined || statement === null) {
    statement = {
      type: registrationType.registrationTypeAPI,
      registeringParty: null,
      securedParties: [],
      debtors: [],
      vehicleCollateral: [],
      generalCollateral: []
    }
  } else {
    statement.type = registrationType.registrationTypeAPI
  }

  if (stateModel.registration.registrationTypeOtherDesc) {
    statement.otherTypeDescription = stateModel.registration.registrationTypeOtherDesc
  }

  // Step 1 setup
  const trustLength = stateModel.registration.lengthTrust
  statement.lifeInfinite = trustLength.lifeInfinite
  statement.lifeYears = trustLength.lifeYears
  statement.trustIndenture = trustLength.trustIndenture
  if (registrationType.registrationTypeAPI === APIRegistrationTypes.REPAIRERS_LIEN) {
    statement.lienAmount = trustLength.lienAmount
    statement.surrenderDate = trustLength.surrenderDate
  }
  // Step 2. setup
  const parties:AddPartiesIF = stateModel.registration.parties
  statement.registeringParty = parties.registeringParty
  statement.securedParties = parties.securedParties
  statement.debtors = parties.debtors
  // Step 3 setup
  const collateral:AddCollateralIF = stateModel.registration.collateral
  statement.vehicleCollateral = collateral.vehicleCollateral
  statement.generalCollateral = collateral.generalCollateral
  statement.clientReferenceId = stateModel.folioOrReferenceNumber
  // Now save the draft.
  draft.financingStatement = statement
  let draftResponse:DraftIF = null
  let apiCall:String = ''
  if (draft.amendmentStatement !== undefined) {
    delete draft.amendmentStatement
  }
  if (draft.financingStatement.registeringParty !== undefined && draft.financingStatement.registeringParty === null) {
    delete draft.financingStatement.registeringParty
  }
  if (draft.createDateTime !== undefined && draft.createDateTime === null) {
    draft.createDateTime = ''
  }
  if (draft.lastUpdateDateTime !== undefined && draft.lastUpdateDateTime === null) {
    draft.lastUpdateDateTime = ''
  }
  if (draft.financingStatement.documentId !== undefined && draft.financingStatement.documentId !== '') {
    apiCall = 'update'
    draftResponse = await updateDraft(draft)
  } else {
    apiCall = 'create'
    draftResponse = await createDraft(draft)
  }

  if (draftResponse && !draftResponse.error) {
    console.log('saveFinancingStatementDraft ' + apiCall + ' draft successful for documentId ' +
                draftResponse.financingStatement.documentId)
  } else if (draftResponse) {
    console.error('saveFinancingStatementDraft failed: ' + draftResponse.error.statusCode + ': ' +
                  draftResponse.error.message)
  } else {
    console.error('saveFinancingStatementDraft failed: no API response.')
  }
  return draftResponse
}

/** Save new financing statement. Data to be saved is in the store state model. */
export async function saveFinancingStatement (stateModel:StateModelIF): Promise<FinancingStatementIF> {
  const registrationType: RegistrationTypeIF = stateModel.registration.registrationType
  var error:ErrorIF = null
  var draft:DraftIF = stateModel.registration.draft
  const trustLength = stateModel.registration.lengthTrust
  const parties:AddPartiesIF = stateModel.registration.parties
  const collateral:AddCollateralIF = stateModel.registration.collateral
  var statement:FinancingStatementIF = {
    type: stateModel.registration.registrationType.registrationTypeAPI,
    lifeInfinite: trustLength.lifeInfinite,
    registeringParty: parties.registeringParty,
    securedParties: parties.securedParties,
    debtors: parties.debtors,
    vehicleCollateral: collateral.vehicleCollateral,
    generalCollateral: collateral.generalCollateral,
    clientReferenceId: stateModel.folioOrReferenceNumber
  }
  if (!trustLength.lifeInfinite) {
    statement.lifeYears = trustLength.lifeYears
  }
  if (stateModel.registration.registrationTypeOtherDesc) {
    statement.otherTypeDescription = stateModel.registration.registrationTypeOtherDesc
  }
  if (draft !== null && draft.financingStatement !== null) {
    statement.documentId = draft.financingStatement.documentId
  }
  if (statement.type === APIRegistrationTypes.SECURITY_AGREEMENT) {
    statement.trustIndenture = trustLength.trustIndenture
  } else if (statement.type === APIRegistrationTypes.REPAIRERS_LIEN) {
    statement.lienAmount = trustLength.lienAmount
    statement.surrenderDate = trustLength.surrenderDate + 'T08:00:00+00:00'
<<<<<<< HEAD
    statement.lifeYears = 1
=======
    // Don't need for a Repairer's Lien registration.
    delete statement.lifeYears
    delete statement.lifeInfinite
>>>>>>> 3a76a4cf
  }
  // Now tidy up, deleting objects that are empty strings to pass validation.
  // For example, party.birthDate = '' will fail validation.
  statement.registeringParty = cleanupParty(statement.registeringParty)
  for (let i = 0; i < statement.debtors.length; i++) {
    statement.debtors[i] = cleanupParty(statement.debtors[i])
  }
  for (let i = 0; i < statement.securedParties.length; i++) {
    statement.securedParties[i] = cleanupParty(statement.securedParties[i])
  }
  if (statement.vehicleCollateral !== null) {
    for (let i = 0; i < statement.vehicleCollateral.length; i++) {
      if (statement.vehicleCollateral[i].year !== null) {
        if (statement.vehicleCollateral[i].year === '') {
          delete statement.vehicleCollateral[i].year
        } else if (typeof statement.vehicleCollateral[i].year === 'string') {
          statement.vehicleCollateral[i].year = Number(statement.vehicleCollateral[i].year)
        }
      }
    }
  }
  // Now save the financing statement.
  const apiResponse = await createFinancingStatement(statement)

  if (apiResponse !== undefined && apiResponse.error !== undefined) {
    console.error('saveFinancingStatement failed: ' + apiResponse.error.statusCode + ': ' +
                  apiResponse.error.message)
  }
  return apiResponse
}

/** Save new discharge registration. Data to be saved is in the store state model. */
export async function saveDischarge (stateModel:StateModelIF): Promise<DischargeRegistrationIF> {
  var registration:DischargeRegistrationIF = {
    baseRegistrationNumber: stateModel.registration.registrationNumber,
    debtorName: stateModel.registration.confirmDebtorName,
    registeringParty: stateModel.registration.parties.registeringParty,
    clientReferenceId: stateModel.folioOrReferenceNumber
  }
  if (registration.clientReferenceId === null || registration.clientReferenceId.trim().length < 1) {
    delete registration.clientReferenceId
  }
  registration.registeringParty = cleanupParty(registration.registeringParty)
  // Now save the registration.
  console.log('saveDischarge calling api for base registration number ' + registration.baseRegistrationNumber + '.')
  const apiResponse = await createDischarge(registration)

  if (apiResponse !== undefined && apiResponse.error !== undefined) {
    console.error('saveDischarge failed: ' + apiResponse.error.statusCode + ': ' +
                  apiResponse.error.message)
  }
  return apiResponse
}

/** Setup a financing statement draft for editing. Get the previously saved draft and hydrate the state model. */
export async function setupFinancingStatementDraft (stateModel:StateModelIF, documentId:string): Promise<StateModelIF> {
  const draft:DraftIF = await getDraft(documentId)
  stateModel.registration.draft = draft
  if (draft === undefined) {
    console.error('getDraft failed: response null.')
    return stateModel
  }
  if (draft !== undefined && draft.error !== undefined) {
    console.error('getDraft failed: ' + draft.error.statusCode + ': ' + draft.error.message)
    return stateModel
  }

  const registrationType:RegistrationTypeIF = RegistrationTypes.find(obj => {
    return obj.registrationTypeAPI === draft.financingStatement.type
  })

  stateModel.registration.registrationType = registrationType
  if (draft.financingStatement.registeringParty) {
    stateModel.registration.parties.registeringParty = draft.financingStatement.registeringParty
  }
  // Step 1 setup
  if (draft.financingStatement.lifeInfinite) {
    stateModel.registration.lengthTrust.lifeInfinite = draft.financingStatement.lifeInfinite
  }
  if (draft.financingStatement.lifeYears) {
    stateModel.registration.lengthTrust.lifeYears = draft.financingStatement.lifeYears
  }
  if (draft.financingStatement.trustIndenture) {
    stateModel.registration.lengthTrust.trustIndenture = draft.financingStatement.trustIndenture
  }
  if (draft.financingStatement.type === APIRegistrationTypes.REPAIRERS_LIEN) {
    if (draft.financingStatement.lienAmount) {
      stateModel.registration.lengthTrust.lienAmount = draft.financingStatement.lienAmount
    }
    if (draft.financingStatement.surrenderDate) {
      stateModel.registration.lengthTrust.surrenderDate = draft.financingStatement.surrenderDate
    }
    stateModel.registration.lengthTrust.valid = (stateModel.registration.lengthTrust.lienAmount !== '' &&
                                                 stateModel.registration.lengthTrust.surrenderDate !== '')
  } else {
    stateModel.registration.lengthTrust.valid = (stateModel.registration.lengthTrust.lifeYears > 0 ||
                                                 stateModel.registration.lengthTrust.lifeInfinite === true)
  }

  // Step 2 setup
  if (draft.financingStatement.registeringParty) {
    stateModel.registration.parties.registeringParty = draft.financingStatement.registeringParty
  }
  if (draft.financingStatement.securedParties) {
    stateModel.registration.parties.securedParties = draft.financingStatement.securedParties
  }
  if (draft.financingStatement.debtors) {
    stateModel.registration.parties.debtors = draft.financingStatement.debtors
  }
  stateModel.registration.parties.valid = (stateModel.registration.parties.registeringParty &&
    stateModel.registration.parties.debtors && stateModel.registration.parties.debtors.length > 0 &&
    stateModel.registration.parties.securedParties && stateModel.registration.parties.securedParties.length > 0)

  // Step 3 setup
  if (draft.financingStatement.vehicleCollateral) {
    stateModel.registration.collateral.vehicleCollateral = draft.financingStatement.vehicleCollateral
  }
  if (draft.financingStatement.generalCollateral) {
    stateModel.registration.collateral.generalCollateral = draft.financingStatement.generalCollateral
  }
  const vcValid = stateModel.registration.collateral.vehicleCollateral?.length !== 0
  const gcValid = stateModel.registration.collateral.generalCollateral?.length !== 0
  stateModel.registration.collateral.valid = vcValid && gcValid

  if (draft.financingStatement.clientReferenceId) {
    stateModel.folioOrReferenceNumber = draft.financingStatement.clientReferenceId
  }
  return stateModel
}

export function setupStateModelFromAmendmentDraft (stateModel:StateModelIF, draft:DraftIF): StateModelIF {
  stateModel.registration.draft = draft
  const draftAmendment:AmendmentStatementIF = draft.amendmentStatement
  stateModel.registration.amendmentDescription = draftAmendment.description
  if (!stateModel.registration.parties.registeringParty) {
    stateModel.registration.parties.registeringParty = draftAmendment.registeringParty
  }
  if (!stateModel.registration.confirmDebtorName) {
    stateModel.registration.confirmDebtorName = draftAmendment.debtorName
  }
  if (draftAmendment.courtOrderInformation) {
    stateModel.registration.courtOrderInformation = draftAmendment.courtOrderInformation
  }
  if (draftAmendment.clientReferenceId) {
    stateModel.folioOrReferenceNumber = draftAmendment.clientReferenceId
  }
  if ('trustIndenture' in draftAmendment &&
      draftAmendment.trustIndenture !== stateModel.originalRegistration.lengthTrust.trustIndenture) {
    stateModel.registration.lengthTrust.trustIndenture = draftAmendment.trustIndenture
    stateModel.registration.lengthTrust.action = ActionTypes.EDITED
  }
  const parties:AddPartiesIF = stateModel.registration.parties
  // setup secured parties.
  setupRegistrationPartyList(parties.securedParties, draftAmendment.addSecuredParties,
    draftAmendment.deleteSecuredParties)
  // setup debtors.
  setupRegistrationPartyList(parties.debtors, draftAmendment.addDebtors, draftAmendment.deleteDebtors)

  const collateral:AddCollateralIF = stateModel.registration.collateral
  if (!collateral.generalCollateral) {
    collateral.generalCollateral = []
  }
  if (!collateral.vehicleCollateral) {
    collateral.vehicleCollateral = []
  }
  // setup vehicle collateral.
  setupVehicleCollateralList(collateral.vehicleCollateral, draftAmendment.addVehicleCollateral,
    draftAmendment.deleteVehicleCollateral)
  // setup general collateral: guessing how this works with the add only solution.
  const gcAdd = draftAmendment.addGeneralCollateral
  const gcDelete = draftAmendment.deleteGeneralCollateral
  // Add or edit
  if (gcAdd && gcAdd.length > 0) {
    for (let i = 0; i < gcAdd.length; i++) {
      const newCollateral:GeneralCollateralIF = {
        descriptionAdd: gcAdd[i].description
      }
      if (gcDelete && gcDelete.length > 0) {
        for (let j = 0; j < gcDelete.length; j++) {
          if (gcDelete[j].collateralId === gcAdd[i].collateralId) {
            newCollateral.descriptionDelete = gcDelete[j].description
          }
        }
      }
      collateral.generalCollateral.push(newCollateral)
    }
  }
  // Delete only
  if ((!gcAdd || gcAdd.length === 0) && gcDelete && gcDelete.length > 0) {
    for (let i = 0; i < gcDelete.length; i++) {
      const newCollateral:GeneralCollateralIF = {
        descriptionDelete: gcDelete[i].description
      }
      collateral.generalCollateral.push(newCollateral)
    }
  }
  return stateModel
}

/**
 * Setup an amendment from draft for editing. Get the previously saved draft and hydrate the state model.
 * Assumes a separate, previous call to load the base registration data.
 */
export async function setupAmendmentStatementFromDraft (stateModel:StateModelIF,
  documentId:string): Promise<StateModelIF> {
  const draft:DraftIF = await getDraft(documentId)
  if (!draft) {
    console.error('getDraft failed: response null.')
    return stateModel
  }
  if (draft.error) {
    console.error('getDraft failed: ' + draft.error.statusCode + ': ' + draft.error.message)
    return stateModel
  }
  if (!draft.amendmentStatement) {
    console.error('getDraft failed: no draft amendment data found.')
    return stateModel
  }
  return setupStateModelFromAmendmentDraft(stateModel, draft)
}

/** Save new discharge registration. Data to be saved is in the store state model. */
export async function saveRenewal (stateModel:StateModelIF): Promise<RenewRegistrationIF> {
  const trustLength = stateModel.registration.lengthTrust

  var registration:RenewRegistrationIF = {
    baseRegistrationNumber: stateModel.registration.registrationNumber,
    debtorName: stateModel.registration.confirmDebtorName,
    registeringParty: stateModel.registration.parties.registeringParty,
    clientReferenceId: stateModel.folioOrReferenceNumber
  }
  if (registration.clientReferenceId === null || registration.clientReferenceId.trim().length < 1) {
    delete registration.clientReferenceId
  }
  registration.registeringParty = cleanupParty(registration.registeringParty)

  if (!trustLength.lifeInfinite) {
    registration.lifeYears = trustLength.lifeYears
  }

  // Now save the registration.
  console.log('save renewal calling api for base registration number ' + registration.baseRegistrationNumber + '.')
  const apiResponse = await createRenewal(registration)

  if (apiResponse !== undefined && apiResponse.error !== undefined) {
    console.error('save renewal failed: ' + apiResponse.error.statusCode + ': ' +
                  apiResponse.error.message)
  }
  return apiResponse
}

export function cleanupParty (party: PartyIF): PartyIF {
  if (party.action !== null) {
    delete party.action
  }
  if (party.emailAddress !== null && party.emailAddress === '') {
    delete party.emailAddress
  }
  if (party.code !== null && party.code === '') {
    delete party.code
  }
  if (party.code !== null && party.code !== undefined) {
    delete party.emailAddress
    delete party.birthDate
    delete party.personName
    delete party.businessName
    delete party.address
  } else {
    if (party.birthDate === null || party.birthDate === '') {
      delete party.birthDate
    }
    if (party.businessName !== null && party.businessName !== '') {
      delete party.personName
    } else {
      delete party.businessName
      if (party.personName.middle !== null && party.personName.middle === '') {
        delete party.personName.middle
      }
    }
    if (party.address.streetAdditional !== null && party.address.streetAdditional === '') {
      delete party.address.streetAdditional
    }
    if (party.address.deliveryInstructions !== null && party.address.deliveryInstructions === '') {
      delete party.address.deliveryInstructions
    }
  }
  return party
}<|MERGE_RESOLUTION|>--- conflicted
+++ resolved
@@ -383,13 +383,9 @@
   } else if (statement.type === APIRegistrationTypes.REPAIRERS_LIEN) {
     statement.lienAmount = trustLength.lienAmount
     statement.surrenderDate = trustLength.surrenderDate + 'T08:00:00+00:00'
-<<<<<<< HEAD
-    statement.lifeYears = 1
-=======
     // Don't need for a Repairer's Lien registration.
     delete statement.lifeYears
     delete statement.lifeInfinite
->>>>>>> 3a76a4cf
   }
   // Now tidy up, deleting objects that are empty strings to pass validation.
   // For example, party.birthDate = '' will fail validation.
