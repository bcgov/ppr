--- conflicted
+++ resolved
@@ -176,10 +176,7 @@
   private registrationLengthTrustValid = true
   private collateralValid = true
   private courtOrderValid = true
-<<<<<<< HEAD
-=======
   private fromConfirmation = false
->>>>>>> f8c7a5a3
   private requireCourtOrder = false
 
   private get asOfDateTime (): string {
