<template>
  <v-container
    v-if="dataLoaded"
    class="view-container pa-15 pt-14"
    fluid
    style="min-width: 960px;"
  >
    <div class="container pa-0" style="min-width: 960px;">
      <v-row no-gutters>
        <v-col cols="9">
          <h1>Registration Amendment</h1>
          <div style="padding-top: 25px; max-width: 875px;">
            <p class="ma-0">
              Review the current information for this registration as of
              <b>{{ asOfDateTime }}.</b><br />
            </p>
          </div>
          <caution-box class="mt-9" :setMsg="cautionTxt" />
          <registration-length-trust-amendment class="mt-15" />
          <div class="summary-header mt-15 pa-4 rounded-top">
            <v-icon color="darkBlue">mdi-account-multiple-plus</v-icon>
            <label class="pl-3">
              <strong>Registering Party, Secured Parties, and Debtors</strong>
            </label>
          </div>
          <div style="padding-top: 25px; max-width: 875px;">
            <p class="ma-0">
              The Registering Party has been added based on your account
              information and cannot be changed here.
            </p>
          </div>
          <h3 class="pt-6 px-1">Original Registering Party</h3>
          <registering-party-summary
            class="pt-4"
            :setEnableNoDataAction="false"
          />
          <h3 class="pt-6 px-1">Secured Parties</h3>
          <secured-parties
            @setSecuredPartiesValid="securedPartiesValid = $event"
            :setShowInvalid="showInvalid" class="pt-4"
          />
          <h3 class="pt-6 px-1">Debtors</h3>
          <debtors
            @setDebtorValid="debtorValid = $event"
            :setShowInvalid="showInvalid"
          />
          <collateral
            @setCollateralValid="collateralValid = $event"
            class="mt-15"
          />
          <amendment-description class="mt-15"
            :setShowErrors="showInvalid"
          />
          <court-order class="mt-15"
            :setShowErrors="showCourtInvalid"
            :setRequireCourtOrder="requireCourtOrder"
            @setCourtOrderValid="courtOrderValid = $event"
          />
        </v-col>
        <v-col class="pl-6" cols="3">
          <sticky-container
            :setRightOffset="true"
            :setShowButtons="true"
            :setShowFeeSummary="true"
            :setFeeType="feeType"
            :setRegistrationType="registrationTypeUI"
            :setCancelBtn="'Cancel'"
            :setBackBtn="'Save and Resume Later'"
            :setSubmitBtn="'Review and Complete'"
            @cancel="goToDashboard()"
            @submit="confirmAmendment()"
            @back="saveDraft()"
          />
        </v-col>
      </v-row>
    </div>
  </v-container>
</template>

<script lang="ts">
// external
import { Component, Emit, Prop, Vue, Watch } from 'vue-property-decorator'
import { Action, Getter } from 'vuex-class'
// bcregistry
import { SessionStorageKeys } from 'sbc-common-components/src/util/constants'
// local components
import { CautionBox, StickyContainer, CourtOrder } from '@/components/common'
import { Debtors, SecuredParties } from '@/components/parties'
import { AmendmentDescription, RegistrationLengthTrustAmendment } from '@/components/registration'
import { Collateral } from '@/components/collateral'
import { RegisteringPartySummary } from '@/components/parties/summaries'
// local helpers/enums/interfaces/resources
import {
  APIRegistrationTypes, // eslint-disable-line no-unused-vars
  RouteNames, // eslint-disable-line no-unused-vars
  UIRegistrationTypes, // eslint-disable-line no-unused-vars
  RegistrationFlowType // eslint-disable-line no-unused-vars
} from '@/enums'
import { FeeSummaryTypes } from '@/composables/fees/enums'
import {
  ActionBindingIF, // eslint-disable-line no-unused-vars
  ErrorIF, // eslint-disable-line no-unused-vars
  AddPartiesIF, // eslint-disable-line no-unused-vars
  RegistrationTypeIF, // eslint-disable-line no-unused-vars
  AddCollateralIF, // eslint-disable-line no-unused-vars
  LengthTrustIF, // eslint-disable-line no-unused-vars
  StateModelIF, // eslint-disable-line no-unused-vars
  DraftIF, // eslint-disable-line no-unused-vars
  CourtOrderIF // eslint-disable-line no-unused-vars
} from '@/interfaces'
import { RegistrationTypes } from '@/resources'
import {
  convertDate,
  getFeatureFlag,
  getFinancingStatement,
  saveAmendmentStatementDraft,
  setupAmendmentStatementFromDraft
} from '@/utils'
import { cloneDeep } from 'lodash'
import { StatusCodes } from 'http-status-codes'

@Component({
  components: {
    AmendmentDescription,
    CautionBox,
    CourtOrder,
    Collateral,
    Debtors,
    RegistrationLengthTrustAmendment,
    RegisteringPartySummary,
    SecuredParties,
    StickyContainer
  }
})
export default class AmendRegistration extends Vue {
  @Getter getRegistrationType: RegistrationTypeIF
  @Getter getAddSecuredPartiesAndDebtors: AddPartiesIF
  @Getter getStateModel: StateModelIF
  @Getter getLengthTrust: LengthTrustIF

  @Action setAddCollateral: ActionBindingIF
  @Action setAddSecuredPartiesAndDebtors: ActionBindingIF
  @Action setAmendmentDescription: ActionBindingIF
  @Action setCourtOrderInformation: ActionBindingIF
  @Action setFolioOrReferenceNumber: ActionBindingIF
  @Action setLengthTrust: ActionBindingIF
  @Action setOriginalAddCollateral: ActionBindingIF
  @Action setOriginalAddSecuredPartiesAndDebtors: ActionBindingIF
  @Action setOriginalLengthTrust: ActionBindingIF
  @Action setRegistrationCreationDate: ActionBindingIF
  @Action setRegistrationExpiryDate: ActionBindingIF
  @Action setRegistrationNumber: ActionBindingIF
  @Action setRegistrationType: ActionBindingIF
  @Action setRegistrationFlowType: ActionBindingIF

  /** Whether App is ready. */
  @Prop({ default: false })
  private appReady: boolean

  @Prop({ default: false })
  private isJestRunning: boolean

  private cautionTxt =
    'Secured Parties in this registration ' +
    'will receive a copy of the Amendment Verification Statement.'
  private dataLoaded = false // eslint-disable-line lines-between-class-members
  private feeType = FeeSummaryTypes.AMEND
  private financingStatementDate: Date = null
  private debtorValid = true
  private showInvalid = false
  private showCourtInvalid = false
  private securedPartiesValid = true
  private registrationLengthTrustValid = true
  private collateralValid = true
<<<<<<< HEAD
  private courtOrderValid = true
=======
  private courtOrderValid = false
  private requireCourtOrder = false
>>>>>>> fe4aa9c7

  private get asOfDateTime (): string {
    // return formatted date
    if (this.financingStatementDate) {
      return `${convertDate(this.financingStatementDate, true, true)}`
    }
    return ''
  }

  private get isAuthenticated (): boolean {
    return Boolean(sessionStorage.getItem(SessionStorageKeys.KeyCloakToken))
  }

  // the number of the registration being amended
  private get registrationNumber (): string {
    return (this.$route.query['reg-num'] as string) || ''
  }

  // the draft document id if loading data after the base registration.
  private get documentId (): string {
    return (this.$route.query['document-id'] as string) || ''
  }

  private get registrationTypeUI (): UIRegistrationTypes {
    return this.getRegistrationType?.registrationTypeUI || null
  }

  private get registrationType (): APIRegistrationTypes {
    return this.getRegistrationType?.registrationTypeAPI || null
  }

  private async loadRegistration (): Promise<void> {
    if (!this.registrationNumber) {
      console.error('No registration number given to amend. Redirecting to dashboard...')
      this.$router.push({
        name: RouteNames.DASHBOARD
      })
      return
    }
    // Conditionally load: could be coming back from confirm.
    const model:StateModelIF = this.getStateModel
    if (model.registration.registrationNumber === this.registrationNumber &&
        model.originalRegistration && !this.documentId) {
      return
    }
    this.financingStatementDate = new Date()
    const financingStatement = await getFinancingStatement(true, this.registrationNumber)
    if (financingStatement.error) {
      this.emitError(financingStatement.error)
    } else {
      // load data into the store
      const registrationType = RegistrationTypes.find((reg, index) => {
        if (reg.registrationTypeAPI === financingStatement.type) {
          return true
        }
      })
      const collateral = {
        valid: true,
        vehicleCollateral: financingStatement.vehicleCollateral,
        generalCollateral: financingStatement.generalCollateral
      } as AddCollateralIF
      const lengthTrust = {
        valid: true,
        trustIndenture: financingStatement.trustIndenture || false,
        lifeInfinite: financingStatement.lifeInfinite || false,
        lifeYears: financingStatement.lifeYears || null,
        surrenderDate: financingStatement.surrenderDate || null,
        lienAmount: financingStatement.lienAmount || null
      } as LengthTrustIF
      const parties = {
        valid: true,
        registeringParty: financingStatement.registeringParty,
        securedParties: financingStatement.securedParties,
        debtors: financingStatement.debtors
      } as AddPartiesIF
      const courtOrder: CourtOrderIF = {
        courtRegistry: '',
        courtName: '',
        fileNumber: '',
        effectOfOrder: '',
        orderDate: ''
      }
      this.setRegistrationCreationDate(financingStatement.createDateTime)
      this.setRegistrationExpiryDate(financingStatement.expiryDate)
      this.setRegistrationNumber(financingStatement.baseRegistrationNumber)
      this.setRegistrationType(registrationType)
      this.setAddCollateral(collateral)
      this.setLengthTrust(lengthTrust)
      this.setAddSecuredPartiesAndDebtors(parties)
      this.setOriginalAddCollateral(cloneDeep(collateral))
      this.setOriginalLengthTrust(cloneDeep(lengthTrust))
      this.setOriginalAddSecuredPartiesAndDebtors(cloneDeep(parties))
      this.setRegistrationFlowType(RegistrationFlowType.AMENDMENT)
      // Reset anything left in the store that is amendment registration related.
      this.setAmendmentDescription('')
      this.setCourtOrderInformation(courtOrder)
      this.setFolioOrReferenceNumber('')
      if (this.documentId) {
        const stateModel: StateModelIF = await setupAmendmentStatementFromDraft(this.getStateModel, this.documentId)
        if (stateModel.registration.draft.error) {
          console.error('loadRegistration setupAmendmentStatementFromDraft error: status: ' +
                        stateModel.registration.draft.error.statusCode + ' message: ' +
                        stateModel.registration.draft.error.message)
          this.emitError(stateModel.registration.draft.error)
        } else {
          this.setAddCollateral(stateModel.registration.collateral)
          this.setLengthTrust(stateModel.registration.lengthTrust)
          this.setAddSecuredPartiesAndDebtors(stateModel.registration.parties)
          if (stateModel.registration.amendmentDescription) {
            this.setAmendmentDescription(stateModel.registration.amendmentDescription)
          }
          if (stateModel.registration.courtOrderInformation) {
            this.setCourtOrderInformation(stateModel.registration.courtOrderInformation)
          }
        }
      }
    }
  }

  mounted () {
    this.onAppReady(this.appReady)
  }

  private confirmAmendment (): void {
    if (
      this.debtorValid &&
      this.securedPartiesValid &&
      this.registrationLengthTrustValid &&
      this.collateralValid &&
      this.courtOrderValid
    ) {
      this.$router.push({
        name: RouteNames.CONFIRM_AMENDMENT,
        query: { 'reg-num': this.registrationNumber }
      })
      this.emitHaveData(false)
    } else {
      this.showInvalid = true
      this.showCourtInvalid = true
    }
  }

  private async saveDraft (): Promise<void> {
    const stateModel: StateModelIF = this.getStateModel
    const draft: DraftIF = await saveAmendmentStatementDraft(stateModel)
    if (draft.error !== undefined) {
      console.error(
        'saveDraft error status: ' + draft.error.statusCode + ' message: ' + draft.error.message
      )
    }
    this.$router.push({
      name: RouteNames.DASHBOARD
    })
    this.emitHaveData(false)
  }

  private goToDashboard (): void {
    // unset registration number
    this.setRegistrationNumber(null)
    this.$router.push({
      name: RouteNames.DASHBOARD
    })
    this.emitHaveData(false)
  }

  /** Emits Have Data event. */
  @Emit('haveData')
  private emitHaveData (haveData: Boolean = true): void {}

  @Emit('error')
  private emitError (error: ErrorIF): void {
    console.error(error)
    if (error.statusCode === StatusCodes.NOT_FOUND) {
      alert('This registration does not exist.')
    } else if (error.statusCode === StatusCodes.BAD_REQUEST) {
      alert('You do not have access to this registration.')
    } else {
      alert('There was an internal error loading this registration. Please try again later.')
    }
    this.emitHaveData(true)
    this.$router.push({
      name: RouteNames.DASHBOARD
    })
  }

  /** Called when App is ready and this component can load its data. */
  @Watch('appReady')
  private async onAppReady (val: boolean): Promise<void> {
    // do not proceed if app is not ready
    if (!val) return
    // redirect if not authenticated (safety check - should never happen) or if app is not open to user (ff)
    if (!this.isAuthenticated || (!this.isJestRunning && !getFeatureFlag('ppr-ui-enabled'))) {
      this.$router.push({
        name: RouteNames.DASHBOARD
      })
      return
    }

    // get registration data from api and load into store
    try {
      await this.loadRegistration()
    } catch (error) {
      console.error(error)
      this.emitError({
        statusCode: 500,
        message: error
      })
    }

    // page is ready to view
    this.emitHaveData(true)
    this.dataLoaded = true
  }

  @Watch('debtorValid')
  @Watch('securedPartiesValid')
  private showInvalidComponents (val: boolean): void {
    this.showInvalid = true
  }
}
</script>

<style lang="scss" module>
@import '@/assets/styles/theme.scss';
</style><|MERGE_RESOLUTION|>--- conflicted
+++ resolved
@@ -172,12 +172,8 @@
   private securedPartiesValid = true
   private registrationLengthTrustValid = true
   private collateralValid = true
-<<<<<<< HEAD
   private courtOrderValid = true
-=======
-  private courtOrderValid = false
   private requireCourtOrder = false
->>>>>>> fe4aa9c7
 
   private get asOfDateTime (): string {
     // return formatted date
