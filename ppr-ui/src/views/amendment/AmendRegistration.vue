<template>
  <v-container
    class="view-container pa-15 pt-14"
    fluid
    style="min-width: 960px;"
  >
    <v-overlay v-model="submitting">
      <v-progress-circular color="primary" size="50" indeterminate />
    </v-overlay>
    <div v-if="dataLoaded" class="container pa-0" style="min-width: 960px;">
      <v-row no-gutters>
        <v-col cols="9">
          <h1>Amendment</h1>
          <div style="padding-top: 25px; max-width: 875px;">
            <p class="ma-0">
              This is the current information for this registration as of
              <b>{{ asOfDateTime }}.</b><br /><br />
              To view the full history of this registration including descriptions of any amendments and
              any court orders, you will need to conduct a separate search.
            </p>
          </div>
          <caution-box class="mt-9" :setMsg="cautionTxt" />
          <registration-length-trust-amendment
            :setShowErrorBar="errorBar"
            @lengthTrustOpen="lengthTrustOpen = $event"
            class="mt-15"
          />
          <div class="summary-header mt-15 pa-4 rounded-top">
            <v-icon color="darkBlue">mdi-account-multiple-plus</v-icon>
            <label class="pl-3">
              <strong>Registering Party, Secured Parties, and Debtors</strong>
            </label>
          </div>
          <h3 class="pt-6">Original Registering Party</h3>
          <registering-party-summary
            class="pt-4"
            :setEnableNoDataAction="false"
          />
          <h3 class="pt-6">Secured Parties</h3>
          <secured-parties
            v-if="registrationType !== registrationTypeRL"
            @setSecuredPartiesValid="setValidSecuredParties($event)"
            @securedPartyOpen="securedPartyOpen = $event"
            :setShowInvalid="showInvalid" class="pt-4"
            :setShowErrorBar="errorBar"
          />
          <div v-if="!securedPartiesValid">
          <span class="invalid-message">
            Your registration must include at least one Secured Party
          </span>
          </div>
          <secured-party-summary
            v-if="registrationType === registrationTypeRL"
            class="secured-party-summary"
            :setEnableNoDataAction="false"
          />
          <h3 class="pt-6">Debtors</h3>
          <debtors
            v-if="registrationType !== registrationTypeRL"
            @setDebtorValid="setValidDebtor($event)"
            @debtorOpen="debtorOpen = $event"
            :setShowInvalid="showInvalid"
            :setShowErrorBar="errorBar"
          />
          <div class="pt-4" v-if="!debtorValid">
          <span class="invalid-message">
            Your registration must include at least one Debtor
          </span>
          </div>
          <debtor-summary
            v-if="registrationType === registrationTypeRL"
            class="debtor-summary"
            :setEnableNoDataAction="false"
          />
          <collateral
            @setCollateralValid="collateralValid = $event"
            @collateralOpen="collateralOpen = $event"
            :setShowErrorBar="errorBar"
            class="mt-15"
          />
<<<<<<< HEAD
          <amendment-description class="mt-12"
=======
          <amendment-description class="mt-15"
            @valid="detailsValid = $event"
>>>>>>> e8a2ce09
            :setShowErrors="showInvalid"
          />
          <court-order class="mt-12"
            :setShowErrors="showCourtInvalid"
            :setRequireCourtOrder="requireCourtOrder"
            @setCourtOrderValid="setCourtOrderValid($event)"
          />
        </v-col>
        <v-col class="pl-6" cols="3">
          <aside>
            <affix relative-element-selector=".col-9" :offset="{ top: 90, bottom: -100 }">
              <sticky-container
                :setRightOffset="true"
                :setShowButtons="true"
                :setShowFeeSummary="true"
                :setFeeType="feeType"
                :setRegistrationType="registrationTypeUI"
                :setCancelBtn="'Cancel'"
                :setBackBtn="'Save and Resume Later'"
                :setSubmitBtn="'Review and Complete'"
                :setErrMsg="amendErrMsg"
                @cancel="goToDashboard()"
                @submit="confirmAmendment()"
                @back="saveDraft()"
              />
            </affix>
          </aside>
        </v-col>
      </v-row>
    </div>
  </v-container>
</template>

<script lang="ts">
// external
import { Component, Emit, Prop, Vue, Watch } from 'vue-property-decorator'
import { Action, Getter } from 'vuex-class'
import { cloneDeep, isEqual } from 'lodash'
import { StatusCodes } from 'http-status-codes'
// bcregistry
import { SessionStorageKeys } from 'sbc-common-components/src/util/constants'
// local components
import { CautionBox, StickyContainer, CourtOrder } from '@/components/common'
import { Debtors } from '@/components/parties/debtor'
import { SecuredParties } from '@/components/parties/party'
import { AmendmentDescription, RegistrationLengthTrustAmendment } from '@/components/registration'
import { Collateral } from '@/components/collateral'
import { RegisteringPartySummary, SecuredPartySummary, DebtorSummary } from '@/components/parties/summaries'
// local helpers/enums/interfaces/resources
import {
  APIRegistrationTypes, // eslint-disable-line no-unused-vars
  RouteNames, // eslint-disable-line no-unused-vars
  UIRegistrationTypes, // eslint-disable-line no-unused-vars
  RegistrationFlowType // eslint-disable-line no-unused-vars
} from '@/enums'
import { FeeSummaryTypes } from '@/composables/fees/enums'
import { Throttle } from '@/decorators'
import {
  ActionBindingIF, // eslint-disable-line no-unused-vars
  ErrorIF, // eslint-disable-line no-unused-vars
  AddPartiesIF, // eslint-disable-line no-unused-vars
  CertifyIF, // eslint-disable-line no-unused-vars
  RegistrationTypeIF, // eslint-disable-line no-unused-vars
  AddCollateralIF, // eslint-disable-line no-unused-vars
  LengthTrustIF, // eslint-disable-line no-unused-vars
  StateModelIF, // eslint-disable-line no-unused-vars
  DebtorNameIF, // eslint-disable-line no-unused-vars
  DraftIF, // eslint-disable-line no-unused-vars
  CourtOrderIF // eslint-disable-line no-unused-vars
} from '@/interfaces'
import { AllRegistrationTypes } from '@/resources'
import {
  convertDate,
  getFeatureFlag,
  getFinancingStatement,
  saveAmendmentStatementDraft,
  setupAmendmentStatementFromDraft
} from '@/utils'

@Component({
  components: {
    AmendmentDescription,
    CautionBox,
    CourtOrder,
    Collateral,
    Debtors,
    RegistrationLengthTrustAmendment,
    RegisteringPartySummary,
    SecuredParties,
    SecuredPartySummary,
    DebtorSummary,
    StickyContainer
  }
})
export default class AmendRegistration extends Vue {
  @Getter getRegistrationType: RegistrationTypeIF
  @Getter getAddSecuredPartiesAndDebtors: AddPartiesIF
  @Getter getStateModel: StateModelIF
  @Getter getLengthTrust: LengthTrustIF
  @Getter getAmendmentDescription: string
  @Getter getConfirmDebtorName: DebtorNameIF
  @Getter getOriginalAddCollateral: AddCollateralIF
  @Getter getOriginalAddSecuredPartiesAndDebtors: AddPartiesIF
  @Getter getOriginalLengthTrust: LengthTrustIF
  @Getter getAddCollateral: AddCollateralIF
  @Getter getCourtOrderInformation: CourtOrderIF

  @Action setAddCollateral: ActionBindingIF
  @Action setStaffPayment: ActionBindingIF
  @Action setAddSecuredPartiesAndDebtors: ActionBindingIF
  @Action setAmendmentDescription: ActionBindingIF
  @Action setCourtOrderInformation: ActionBindingIF
  @Action setFolioOrReferenceNumber: ActionBindingIF
  @Action setLengthTrust: ActionBindingIF
  @Action setOriginalAddCollateral: ActionBindingIF
  @Action setOriginalAddSecuredPartiesAndDebtors: ActionBindingIF
  @Action setOriginalLengthTrust: ActionBindingIF
  @Action setRegistrationCreationDate: ActionBindingIF
  @Action setRegistrationExpiryDate: ActionBindingIF
  @Action setRegistrationNumber: ActionBindingIF
  @Action setRegistrationType: ActionBindingIF
  @Action setRegistrationFlowType: ActionBindingIF
  @Action setCertifyInformation: ActionBindingIF
  @Action setCollateralShowInvalid: ActionBindingIF

  /** Whether App is ready. */
  @Prop({ default: false })
  private appReady: boolean

  @Prop({ default: false })
  private isJestRunning: boolean

  private cautionTxt =
    'Secured Parties in this registration ' +
    'will receive a copy of the Amendment Verification Statement.'
  private dataLoaded = false // eslint-disable-line lines-between-class-members
  private feeType = FeeSummaryTypes.AMEND
  private financingStatementDate: Date = null
  private debtorValid = true
  private showInvalid = false
  private showCourtInvalid = false
  private securedPartiesValid = true
  private registrationLengthTrustValid = true
  private collateralValid = true
  private courtOrderValid = true
  private fromConfirmation = false
  private requireCourtOrder = false
  private debtorOpen = false
  private securedPartyOpen = false
  private errorBar = false
  private collateralOpen = false
  private lengthTrustOpen = false
  private detailsValid = false
  private amendErrMsg = ''
  private submitting = false

  private get asOfDateTime (): string {
    // return formatted date
    if (this.financingStatementDate) {
      return `${convertDate(this.financingStatementDate, true, true)}`
    }
    return `${convertDate(new Date(), true, true)}`
  }

  private get isAuthenticated (): boolean {
    return Boolean(sessionStorage.getItem(SessionStorageKeys.KeyCloakToken))
  }

  // the number of the registration being amended
  private get registrationNumber (): string {
    let regNum = this.$route.query['reg-num'] as string
    if (regNum && regNum.endsWith('-confirm')) {
      this.fromConfirmation = true
      regNum = regNum.replace('-confirm', '')
    }
    return regNum || ''
  }

  // the draft document id if loading data after the base registration.
  private get documentId (): string {
    return (this.$route.query['document-id'] as string) || ''
  }

  private get registrationTypeUI (): UIRegistrationTypes {
    return this.getRegistrationType?.registrationTypeUI || null
  }

  private get registrationType (): APIRegistrationTypes {
    return this.getRegistrationType?.registrationTypeAPI || null
  }

  private get registrationTypeRL (): string {
    return APIRegistrationTypes.REPAIRERS_LIEN
  }

  private async loadRegistration (): Promise<void> {
    if (!this.registrationNumber && (!this.getConfirmDebtorName || !this.documentId)) {
      if (!this.registrationNumber) {
        console.error('No registration number given to amend. Redirecting to dashboard...')
      } else {
        console.error('No debtor name confirmed for this amendment. Redirecting to dashboard...')
      }
      this.$router.push({
        name: RouteNames.DASHBOARD
      })
      return
    }
    // Conditionally load: could be coming back from confirm.
    if (this.fromConfirmation) {
      return
    }
    this.financingStatementDate = new Date()
    this.submitting = true
    const financingStatement = await getFinancingStatement(true, this.registrationNumber)
    if (financingStatement.error) {
      this.emitError(financingStatement.error)
    } else {
      // load data into the store
      const registrationType = AllRegistrationTypes.find((reg, index) => {
        if (reg.registrationTypeAPI === financingStatement.type) {
          return true
        }
      })
      const collateral = {
        valid: true,
        vehicleCollateral: financingStatement.vehicleCollateral || null,
        generalCollateral: financingStatement.generalCollateral
      } as AddCollateralIF
      const lengthTrust = {
        valid: true,
        trustIndenture: financingStatement.trustIndenture || false,
        lifeInfinite: financingStatement.lifeInfinite || false,
        lifeYears: financingStatement.lifeYears || null,
        surrenderDate: financingStatement.surrenderDate || null,
        lienAmount: financingStatement.lienAmount || null
      } as LengthTrustIF
      const parties = {
        valid: true,
        registeringParty: null, // will be taken from account info
        securedParties: financingStatement.securedParties,
        debtors: financingStatement.debtors
      } as AddPartiesIF
      const origParties = {
        registeringParty: financingStatement.registeringParty, // will be used for summary
        securedParties: financingStatement.securedParties,
        debtors: financingStatement.debtors
      } as AddPartiesIF
      const courtOrder: CourtOrderIF = {
        courtRegistry: '',
        courtName: '',
        fileNumber: '',
        effectOfOrder: '',
        orderDate: ''
      }
      const certifyInfo: CertifyIF = {
        valid: false,
        certified: false,
        legalName: '',
        registeringParty: null
      }
      this.setRegistrationCreationDate(financingStatement.createDateTime)
      this.setRegistrationExpiryDate(financingStatement.expiryDate)
      this.setRegistrationNumber(financingStatement.baseRegistrationNumber)
      this.setRegistrationType(registrationType)
      this.setAddCollateral(collateral)
      this.setLengthTrust(lengthTrust)
      this.setAddSecuredPartiesAndDebtors(cloneDeep(parties))
      this.setOriginalAddCollateral(cloneDeep(collateral))
      this.setOriginalLengthTrust(cloneDeep(lengthTrust))
      this.setOriginalAddSecuredPartiesAndDebtors(cloneDeep(origParties))
      this.setRegistrationFlowType(RegistrationFlowType.AMENDMENT)
      // Reset anything left in the store that is amendment registration related.
      this.setAmendmentDescription('')
      this.setCourtOrderInformation(courtOrder)
      this.setFolioOrReferenceNumber('')
      this.setCertifyInformation(certifyInfo)
      this.setStaffPayment({
        option: -1,
        routingSlipNumber: '',
        bcolAccountNumber: '',
        datNumber: '',
        folioNumber: '',
        isPriority: false
      })
      if (this.documentId) {
        const stateModel: StateModelIF = await setupAmendmentStatementFromDraft(this.getStateModel, this.documentId)
        if (stateModel.registration.draft.error) {
          console.error('loadRegistration setupAmendmentStatementFromDraft error: status: ' +
                        stateModel.registration.draft.error.statusCode + ' message: ' +
                        stateModel.registration.draft.error.message)
          this.emitError(stateModel.registration.draft.error)
        } else {
          this.setAddCollateral(stateModel.registration.collateral)
          this.setLengthTrust(stateModel.registration.lengthTrust)
          this.setAddSecuredPartiesAndDebtors(stateModel.registration.parties)
          if (stateModel.registration.amendmentDescription) {
            this.setAmendmentDescription(stateModel.registration.amendmentDescription)
          }
          if (stateModel.registration.courtOrderInformation) {
            this.setCourtOrderInformation(stateModel.registration.courtOrderInformation)
          }
        }
      }
    }
    this.submitting = false
  }

  mounted () {
    this.onAppReady(this.appReady)
  }

  private async scrollToInvalid (): Promise<void> {
    if (this.lengthTrustOpen || !this.registrationLengthTrustValid) {
      const component = document.getElementById('length-trust-amendment')
      if (component) {
        await component.scrollIntoView({ behavior: 'smooth' })
        return
      }
    }
    if (this.securedPartyOpen || !this.securedPartiesValid) {
      const component = document.getElementById('secured-parties-component')
      if (component) {
        await component.scrollIntoView({ behavior: 'smooth' })
        return
      }
    }

    if (this.debtorOpen || !this.debtorValid) {
      const component = document.getElementById('debtors-component')
      if (component) {
        await component.scrollIntoView({ behavior: 'smooth' })
        return
      }
    }
    if (this.collateralOpen || !this.collateralValid) {
      const component = document.getElementById('collateral-component')
      if (component) {
        await component.scrollIntoView({ behavior: 'smooth' })
      }
    }
  }

  private confirmAmendment (): void {
    if (this.collateralOpen || this.securedPartyOpen || this.debtorOpen || this.lengthTrustOpen) {
      this.amendErrMsg = '< You have unfinished changes'
      this.showInvalid = true
      this.errorBar = true
      this.scrollToInvalid()
      return
    }
    if (!this.hasAmendmentChanged()) {
      this.amendErrMsg = '< Please make any required changes'
      return
    }
    const description = this.getAmendmentDescription
    if (
      this.debtorValid &&
      this.securedPartiesValid &&
      this.registrationLengthTrustValid &&
      this.collateralValid &&
      (!description || description.length <= 4000) &&
      this.courtOrderValid
    ) {
      this.$router.push({
        name: RouteNames.CONFIRM_AMENDMENT,
        query: { 'reg-num': this.registrationNumber }
      })
      this.emitHaveData(false)
    } else {
      this.showInvalid = true
      this.showCourtInvalid = true
      if (!this.collateralValid) {
        this.setCollateralShowInvalid(true)
      }
      this.scrollToInvalid()
    }
  }

  private hasAmendmentChanged (): boolean {
    let hasChanged = false
    if (!isEqual(this.getAddSecuredPartiesAndDebtors.securedParties,
      this.getOriginalAddSecuredPartiesAndDebtors.securedParties)) {
      hasChanged = true
    }
    if (!isEqual(this.getAddSecuredPartiesAndDebtors.debtors, this.getOriginalAddSecuredPartiesAndDebtors.debtors)) {
      hasChanged = true
    }
    if (!isEqual(this.getLengthTrust, this.getOriginalLengthTrust)) {
      hasChanged = true
    }
    if (!isEqual(this.getAddCollateral.vehicleCollateral, this.getOriginalAddCollateral.vehicleCollateral)) {
      hasChanged = true
    }
    const gcLength = this.getAddCollateral.generalCollateral?.length
    const originalLength = this.getOriginalAddCollateral.generalCollateral?.length
    if (gcLength !== originalLength) {
      hasChanged = true
    }

    if (this.getAmendmentDescription) {
      hasChanged = true
    }

    const blankCourtOrder: CourtOrderIF = {
      courtName: '',
      courtRegistry: '',
      effectOfOrder: '',
      fileNumber: '',
      orderDate: ''
    }
    if (!isEqual(this.getCourtOrderInformation, blankCourtOrder)) {
      hasChanged = true
    }
    return hasChanged
  }

  @Throttle(2000)
  private async saveDraft (): Promise<void> {
    this.submitting = true
    const stateModel: StateModelIF = this.getStateModel
    const draft = await saveAmendmentStatementDraft(stateModel)
    this.submitting = false
    if (draft.error !== undefined) {
      console.error(
        'saveDraft error status: ' + draft.error.statusCode + ' message: ' + draft.error.message
      )
    }
    this.$router.push({
      name: RouteNames.DASHBOARD
    })
    this.emitHaveData(false)
  }

  private goToDashboard (): void {
    // unset registration number
    this.setRegistrationNumber(null)
    this.$router.push({
      name: RouteNames.DASHBOARD
    })
    this.emitHaveData(false)
  }

  private setCourtOrderValid (valid): void {
    this.courtOrderValid = valid
    if (valid) {
      this.showCourtInvalid = false
    }
  }

  /** Emits Have Data event. */
  @Emit('haveData')
  private emitHaveData (haveData: Boolean = true): void {}

  @Emit('error')
  private emitError (error: ErrorIF): void {
    console.error(error)
    if (error.statusCode === StatusCodes.NOT_FOUND) {
      alert('This registration does not exist.')
    } else if (error.statusCode === StatusCodes.BAD_REQUEST) {
      alert('You do not have access to this registration.')
    } else {
      alert('There was an internal error loading this registration. Please try again later.')
    }
    this.emitHaveData(true)
    this.$router.push({
      name: RouteNames.DASHBOARD
    })
  }

  /** Called when App is ready and this component can load its data. */
  @Watch('appReady')
  private async onAppReady (val: boolean): Promise<void> {
    // do not proceed if app is not ready
    if (!val) return
    // redirect if not authenticated (safety check - should never happen) or if app is not open to user (ff)
    if (!this.isAuthenticated || (!this.isJestRunning && !getFeatureFlag('ppr-ui-enabled'))) {
      this.$router.push({
        name: RouteNames.DASHBOARD
      })
      return
    }

    // get registration data from api and load into store
    try {
      this.submitting = true
      await this.loadRegistration()
      this.submitting = false
    } catch (error) {
      const errorMsg = error as string
      console.error(errorMsg)
      this.emitError({
        statusCode: 500,
        message: errorMsg
      })
    }

    // page is ready to view
    this.emitHaveData(true)
    this.dataLoaded = true
  }

  private setValidSecuredParties (val: boolean) {
    if (!val) {
      this.showInvalid = true
    } else {
      this.amendErrMsg = ''
    }
    this.securedPartiesValid = val
  }

  private setValidDebtor (val: boolean) {
    if (!val) {
      this.showInvalid = true
    } else {
      this.amendErrMsg = ''
    }
    this.debtorValid = val
  }

  @Watch('securedPartyOpen')
  @Watch('debtorOpen')
  @Watch('collateralOpen')
  @Watch('lengthTrustOpen')
  private resetOpenError (isOpen: boolean): void {
    if (!isOpen) {
      this.errorBar = false
      this.amendErrMsg = ''
    }
  }

  @Watch('detailsValid')
  private resetValidationError (isValid: boolean): void {
    if (isValid) {
      this.errorBar = false
      this.amendErrMsg = ''
    }
  }
}
</script>

<style lang="scss" scoped>
@import '@/assets/styles/theme.scss';
.invalid-message {
  font-size: 14px;
}
</style><|MERGE_RESOLUTION|>--- conflicted
+++ resolved
@@ -78,12 +78,8 @@
             :setShowErrorBar="errorBar"
             class="mt-15"
           />
-<<<<<<< HEAD
           <amendment-description class="mt-12"
-=======
-          <amendment-description class="mt-15"
             @valid="detailsValid = $event"
->>>>>>> e8a2ce09
             :setShowErrors="showInvalid"
           />
           <court-order class="mt-12"
