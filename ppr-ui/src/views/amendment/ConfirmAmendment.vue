<template>
  <v-container
    v-if="dataLoaded"
    id="confirm-amendment"
    class="view-container pa-15 pt-14"
    fluid
    style="min-width: 960px;"
  >
    <base-dialog
      setAttach="#confirm-amendment"
      :setOptions="options"
      :setDisplay="showCancelDialog"
      @proceed="cancel($event)"
    />
    <div class="container pa-0" style="min-width: 960px;">
      <v-row no-gutters>
        <v-col cols="9">
          <h1>Review and Confirm</h1>
          <caution-box class="mt-9" :setMsg="cautionTxt" />

          <v-row no-gutters class="summary-header pa-2 mt-4">
            <v-col cols="10" class="pa-2">
              <label class="pl-3">
                <strong>Amendment</strong>
              </label>
            </v-col>
            <v-col cols="2" class="pl-10">
                <v-btn
                  text
                  color="primary"
                  :class="[$style['smaller-button'], 'edit-btn']"
                  id="confirm-amend-btn"
                  @click="goToReviewAmendment()"
                >
                  <v-icon small>mdi-pencil</v-icon>
                  <span>Amend</span>
                </v-btn>
            </v-col>
          </v-row>
          <div class="white ma-0">
            <div v-if="showSecuredParties" class="pa-4">
              <h3>Secured Parties</h3>
              <secured-party-summary
                class="secured-party-summary"
                :setEnableNoDataAction="true"
              />
            </div>

            <div v-if="showDebtors" class="pa-4">
              <v-divider v-if="showSecuredParties"></v-divider>
              <h3>Debtors</h3>
              <debtor-summary
                class="debtor-summary"
                :setEnableNoDataAction="true"
              />
            </div>

            <div v-if="showVehicleCollateral || showGeneralCollateral">
              <!-- To do: add amended collateral -->
              <div v-if="showVehicleCollateral">
                <v-divider v-if="showSecuredParties || showDebtors"></v-divider>
                <vehicle-collateral
                  :isSummary="true"
                  :showInvalid="false"
                />
              </div>
              <div v-if="showGeneralCollateral" class="pt-4">
                <v-divider v-if="showSecuredParties || showDebtors || showVehicleCollateral"></v-divider>
                <gen-col-summary class="pa-4"
                  :setShowAmendLink="false"
                  :setShowHistory="false"
                  :setShowViewLink="false"
                />
              </div>
            </div>

            <div class="pb-4">
              <v-divider v-if="showSecuredParties || showDebtors || showVehicleCollateral ||
                               showGeneralCollateral"></v-divider>
              <amendment-description class="pt-14" :isSummary="true" />
            </div>

            <div v-if="showCourtOrder">
              <v-divider></v-divider>
              <court-order :setSummary="true" />
            </div>

            <div v-if="showLengthTrustIndenture">
              <v-divider></v-divider>
              <registration-length-trust-amendment class="pt-14" :isSummary="true" />
            </div>

          </div>

          <h2 class="pt-14">
            Registering Party for this Amendment
            <v-tooltip
              class="pa-2"
              content-class="top-tooltip"
              top
              transition="fade-transition"
            >
              <template v-slot:activator="{ on, attrs }">
                <v-icon class="ml-1" color="primary" v-bind="attrs" v-on="on">mdi-information-outline</v-icon>
              </template>
              <div class="pt-2 pb-2">
                {{ tooltipTxt }}
              </div>
            </v-tooltip>
          </h2>
          <registering-party-summary
            class="pt-4"
            :setEnableNoDataAction="false"
          />
          <folio-number-summary
            @folioValid="setFolioValid($event)"
            :setShowErrors="showErrors"
            class="pt-10"
          />
          <certify-information
            :setShowErrors="showErrors"
            class="pt-10"
          />
        </v-col>
        <v-col class="pl-6" cols="3">
          <sticky-container
            :setErrMsg="stickyComponentErrMsg"
            :setRightOffset="true"
            :setShowButtons="true"
            :setShowFeeSummary="true"
            :setFeeType="feeType"
            :setRegistrationLength="registrationLength"
            :setRegistrationType="registrationTypeUI"
            :setBackBtn="'Save and Resume Later'"
            :setCancelBtn="'Cancel'"
            :setSubmitBtn="'Register and Pay'"
            @back="saveDraft()"
            @cancel="showDialog()"
            @submit="submitAmendment()"
          />
        </v-col>
      </v-row>
    </div>
  </v-container>
</template>

<script lang="ts">
// external
import { Component, Emit, Prop, Vue, Watch } from 'vue-property-decorator'
import { Action, Getter } from 'vuex-class'
// bcregistry
import { SessionStorageKeys } from 'sbc-common-components/src/util/constants'
// local components
import {
  CautionBox,
<<<<<<< HEAD
  CourtOrder,
=======
  CertifyInformation,
>>>>>>> 35d76e1d
  FolioNumberSummary,
  StickyContainer
} from '@/components/common'
import { BaseDialog } from '@/components/dialogs'
import { GenColSummary } from '@/components/collateral/generalCollateral'
import { RegisteringPartySummary, SecuredPartySummary, DebtorSummary } from '@/components/parties/summaries'
import { AmendmentDescription, RegistrationLengthTrustAmendment } from '@/components/registration'
import { VehicleCollateral } from '@/components/collateral/vehicleCollateral'

// local helpers/enums/interfaces/resources
import { APIRegistrationTypes, RouteNames, UIRegistrationTypes } from '@/enums' // eslint-disable-line no-unused-vars
import {
  ActionBindingIF, // eslint-disable-line no-unused-vars
  AddCollateralIF, // eslint-disable-line no-unused-vars
  AddPartiesIF, // eslint-disable-line no-unused-vars
  AmendmentStatementIF, // eslint-disable-line no-unused-vars
  CertifyIF, // eslint-disable-line no-unused-vars
  CourtOrderIF, // eslint-disable-line no-unused-vars
  ErrorIF, // eslint-disable-line no-unused-vars
  RegistrationTypeIF, // eslint-disable-line no-unused-vars
  StateModelIF, // eslint-disable-line no-unused-vars
  LengthTrustIF, // eslint-disable-line no-unused-vars
  DialogOptionsIF, // eslint-disable-line no-unused-vars
  DebtorNameIF, // eslint-disable-line no-unused-vars
  DraftIF // eslint-disable-line no-unused-vars
} from '@/interfaces'
import { RegistrationLengthI } from '@/composables/fees/interfaces' // eslint-disable-line no-unused-vars

import { RegistrationTypes } from '@/resources'
import { FeeSummaryTypes } from '@/composables/fees/enums'
import {
  convertDate,
  getFeatureFlag,
  getFinancingStatement,
  saveAmendmentStatement,
  saveAmendmentStatementDraft
} from '@/utils'
import { StatusCodes } from 'http-status-codes'

@Component({
  components: {
    AmendmentDescription,
    BaseDialog,
    CautionBox,
    CertifyInformation,
    FolioNumberSummary,
    RegisteringPartySummary,
    SecuredPartySummary,
    DebtorSummary,
    VehicleCollateral,
    GenColSummary,
    CourtOrder,
    RegistrationLengthTrustAmendment,
    StickyContainer
  }
})
export default class ConfirmAmendment extends Vue {
  @Getter getAddCollateral: AddCollateralIF
  @Getter getAddSecuredPartiesAndDebtors: AddPartiesIF
  @Getter getAmendmentDescription: string
  @Getter getCertifyInformation: CertifyIF
  @Getter getConfirmDebtorName: DebtorNameIF
  @Getter getCourtOrderInformation: CourtOrderIF
  @Getter getLengthTrust: LengthTrustIF
  @Getter getRegistrationNumber: string
  @Getter getRegistrationType: RegistrationTypeIF
  @Getter getStateModel: StateModelIF

  @Action setAddSecuredPartiesAndDebtors: ActionBindingIF
  @Action setFeeSummary: ActionBindingIF
  @Action setRegistrationCreationDate: ActionBindingIF
  @Action setRegistrationExpiryDate: ActionBindingIF
  @Action setRegistrationNumber: ActionBindingIF
  @Action setRegistrationType: ActionBindingIF

  /** Whether App is ready. */
  @Prop({ default: false })
  private appReady: boolean

  @Prop({ default: false })
  private isJestRunning: boolean

  private collateralSummary = '' // eslint-disable-line lines-between-class-members
  private dataLoaded = false
  private financingStatementDate: Date = null
  private options: DialogOptionsIF = {
    acceptText: 'Cancel Amendment',
    cancelText: 'Close',
    title: 'Cancel',
    label: '',
    text: 'This will discard all changes made and return you to My Personal Property Registry dashboard.'
  }

  private showCancelDialog = false
  private showErrors = false

  private cautionTxt =
    'The Secured Parties in the registration ' +
    'will receive a copy of the Amendment Verification Statement.'

  private tooltipTxt = 'The Registering Party is based on your ' +
    'account information and cannot be changed here. This information ' +
    'can be changed by updating your BC Registries account information.'

  private validFolio = true
  private feeType = FeeSummaryTypes.AMEND

  private get asOfDateTime (): string {
    // return formatted date
    if (this.financingStatementDate) {
      return `${convertDate(this.financingStatementDate, true, true)}`
    }
    return ''
  }

  private get isAuthenticated (): boolean {
    return Boolean(sessionStorage.getItem(SessionStorageKeys.KeyCloakToken))
  }

  // the number of the registration being discharged
  private get registrationNumber (): string {
    return (this.$route.query['reg-num'] as string) || ''
  }

  private get registrationTypeUI (): UIRegistrationTypes {
    return this.getRegistrationType?.registrationTypeUI || null
  }

  private get registrationType (): APIRegistrationTypes {
    return this.getRegistrationType?.registrationTypeAPI || null
  }

  private get registrationLength (): RegistrationLengthI {
    return {
      lifeInfinite: this.getLengthTrust?.lifeInfinite || false,
      lifeYears: this.getLengthTrust?.lifeYears || 0
    }
  }

  private get detailDescription (): string {
    return this.getAmendmentDescription || ''
  }

  private get currentRegNumber (): string {
    return this.getRegistrationNumber || ''
  }

  private get showCourtOrder (): boolean {
    const courtOrder: CourtOrderIF = this.getCourtOrderInformation
    if (courtOrder &&
        (courtOrder?.courtName.length > 0 ||
         courtOrder?.courtRegistry.length > 0 ||
         courtOrder?.fileNumber.length > 0 ||
         courtOrder?.orderDate.length > 0 ||
         courtOrder?.effectOfOrder.length > 0)) {
      return true
    }
    return false
  }

  private get showLengthTrustIndenture (): boolean {
    const lengthTrust: LengthTrustIF = this.getLengthTrust
    if (lengthTrust.action) {
      return true
    }
    return false
  }

  private get showSecuredParties (): boolean {
    const parties: AddPartiesIF = this.getAddSecuredPartiesAndDebtors
    for (let i = 0; i < parties.securedParties.length; i++) {
      if (parties.securedParties[i].action) {
        return true
      }
    }
    return false
  }

  private get showDebtors (): boolean {
    const parties: AddPartiesIF = this.getAddSecuredPartiesAndDebtors
    for (let i = 0; i < parties.debtors.length; i++) {
      if (parties.debtors[i].action) {
        return true
      }
    }
    return false
  }

  private get showVehicleCollateral (): boolean {
    const addCollateral:AddCollateralIF = this.getAddCollateral
    if (!addCollateral.vehicleCollateral) {
      return false
    }
    for (let i = 0; i < addCollateral.vehicleCollateral.length; i++) {
      if (addCollateral.vehicleCollateral[i].action) {
        return true
      }
    }
    return false
  }

  private get showGeneralCollateral (): boolean {
    const addCollateral:AddCollateralIF = this.getAddCollateral
    if (!addCollateral.generalCollateral) {
      return false
    }
    for (let i = 0; i < addCollateral.generalCollateral.length; i++) {
      if (!addCollateral.generalCollateral[i].collateralId) {
        return true
      }
    }
    return false
  }

  private get collateralValid (): boolean {
    const addCollateral:AddCollateralIF = this.getAddCollateral
    return (addCollateral.valid || (!this.showGeneralCollateral && !this.showVehicleCollateral))
  }

  private get partiesValid (): boolean {
    const parties: AddPartiesIF = this.getAddSecuredPartiesAndDebtors
    return (parties.valid || (!this.showSecuredParties && !this.showDebtors))
  }

  private get courtOrderValid (): boolean {
    const courtOrder: CourtOrderIF = this.getCourtOrderInformation
    return (!courtOrder ||
            (courtOrder.courtName.length > 0 &&
            courtOrder.courtRegistry.length > 0 &&
            courtOrder.fileNumber.length > 0 &&
            courtOrder.orderDate.length > 0 &&
            courtOrder.effectOfOrder.length > 0))
  }

  private get certifyInformationValid (): boolean {
    return this.getCertifyInformation.valid
  }

  private get stickyComponentErrMsg (): string {
    if (!this.validFolio && this.showErrors) {
      return '< Please complete required information'
    }
    return ''
  }

  private cancel (val: boolean): void {
    this.showCancelDialog = false
    if (val) {
      this.$router.push({ name: RouteNames.DASHBOARD })
    }
  }

  private async loadRegistration (): Promise<void> {
    if (!this.registrationNumber || !this.getConfirmDebtorName) {
      if (!this.registrationNumber) {
        console.error('No registration number this amendment. Redirecting to dashboard...')
      } else {
        console.error('No debtor name confirmed for this amendment. Redirecting to dashboard...')
      }
      this.$router.push({
        name: RouteNames.DASHBOARD
      })
      return
    }
    if (this.currentRegNumber === this.registrationNumber) {
      return
    }

    this.financingStatementDate = new Date()
    const financingStatement = await getFinancingStatement(
      true,
      this.registrationNumber
    )
    if (financingStatement.error) {
      this.emitError(financingStatement.error)
    } else {
      // load data into the store
      const registrationType = RegistrationTypes.find((reg, index) => {
        if (reg.registrationTypeAPI === financingStatement.type) {
          return true
        }
      })
      const parties = {
        valid: true,
        registeringParty: financingStatement.registeringParty,
        securedParties: financingStatement.securedParties,
        debtors: financingStatement.debtors
      } as AddPartiesIF
      this.setRegistrationCreationDate(financingStatement.createDateTime)
      this.setRegistrationExpiryDate(financingStatement.expiryDate)
      this.setRegistrationNumber(financingStatement.baseRegistrationNumber)
      this.setRegistrationType(registrationType)
      this.setAddSecuredPartiesAndDebtors(parties)
    }
  }

  mounted () {
    this.onAppReady(this.appReady)
  }

  private goToReviewAmendment (): void {
    this.$router.push({
      name: RouteNames.AMEND_REGISTRATION,
      query: { 'reg-num': this.registrationNumber + '-confirm' }
    })
    this.emitHaveData(false)
  }

  private setFolioValid (valid: boolean): void {
    this.validFolio = valid
  }

  private showDialog (): void {
    this.showCancelDialog = true
  }

  private async saveDraft (): Promise<void> {
    const stateModel: StateModelIF = this.getStateModel
    const draft: DraftIF = await saveAmendmentStatementDraft(stateModel)
    if (draft.error !== undefined) {
      console.log(
        'saveDraft error status: ' + draft.error.statusCode + ' message: ' + draft.error.message
      )
    }
    this.$router.push({
      name: RouteNames.DASHBOARD
    })
    this.emitHaveData(false)
  }

  private async submitAmendment (): Promise<void> {
    if (!this.validFolio || !this.certifyInformationValid) {
      this.showErrors = true
      return
    }

    // Incomplete validation check: all changes must be valid to submit registration.
    if (this.collateralValid && this.partiesValid && this.courtOrderValid) {
      const stateModel: StateModelIF = this.getStateModel
      const apiResponse: AmendmentStatementIF = await saveAmendmentStatement(stateModel)
      if (apiResponse === undefined || apiResponse?.error !== undefined) {
        console.error(apiResponse.error)
        alert('There was an internal error attempting to save this amendment. Please try again later.')
      } else {
        // On success return to dashboard
        this.goToDashboard()
      }
    } else {
      // emit registation incomplete error
      const error: ErrorIF = {
        statusCode: 400,
        message: 'Registration incomplete: one or more changes is invalid.'
      }
      console.error(error)
      alert(error.message)
    }
  }

  private goToDashboard (): void {
    this.$router.push({
      name: RouteNames.DASHBOARD
    })
    this.emitHaveData(false)
  }

  /** Emits Have Data event. */
  @Emit('haveData')
  private emitHaveData (haveData: Boolean = true): void {}

  @Emit('error')
  private emitError (error: ErrorIF): void {
    console.error(error)
    if (error.statusCode === StatusCodes.NOT_FOUND) {
      alert('This registration does not exist.')
    } else if (error.statusCode === StatusCodes.BAD_REQUEST) {
      alert('You do not have access to this registration.')
    } else {
      alert('There was an internal error loading this registration. Please try again later.')
    }
    this.emitHaveData(true)
    this.$router.push({
      name: RouteNames.DASHBOARD
    })
  }

  /** Called when App is ready and this component can load its data. */
  @Watch('appReady')
  private async onAppReady (val: boolean): Promise<void> {
    // do not proceed if app is not ready
    if (!val) return
    // redirect if not authenticated (safety check - should never happen) or if app is not open to user (ff)
    if (!this.isAuthenticated || (!this.isJestRunning && !getFeatureFlag('ppr-ui-enabled'))) {
      this.$router.push({
        name: RouteNames.DASHBOARD
      })
      return
    }

    // get registration data from api and load into store
    try {
      await this.loadRegistration()
    } catch (error) {
      console.error(error)
      this.emitError({
        statusCode: 500,
        message: error
      })
    }

    // page is ready to view
    this.emitHaveData(true)
    this.dataLoaded = true
  }
}
</script>

<style lang="scss" module>
@import '@/assets/styles/theme.scss';
.border-btm {
  border-bottom: 1px solid $gray3;
}
</style><|MERGE_RESOLUTION|>--- conflicted
+++ resolved
@@ -153,11 +153,8 @@
 // local components
 import {
   CautionBox,
-<<<<<<< HEAD
   CourtOrder,
-=======
   CertifyInformation,
->>>>>>> 35d76e1d
   FolioNumberSummary,
   StickyContainer
 } from '@/components/common'
