--- conflicted
+++ resolved
@@ -197,11 +197,8 @@
     RegisteringPartySummary,
     SecuredPartySummary,
     DebtorSummary,
-<<<<<<< HEAD
     VehicleCollateral,
-=======
     GenColSummary,
->>>>>>> e52f03bd
     RegistrationLengthTrustAmendment,
     StickyContainer
   }
