<template>
  <v-container
    v-if="dataLoaded"
    class="view-container pa-15 pt-14"
    fluid
    style="min-width: 960px;"
  >
    <div class="container pa-0" style="min-width: 960px;">
      <v-row no-gutters>
        <v-col cols="9">
          <h1>Total Discharge</h1>
          <div style="padding-top: 25px; max-width: 875px;">
            <p class="ma-0">
              Confirm and complete any additional information before submitting
              this Total Discharge.
            </p>
          </div>
          <caution-box class="mt-9" :setMsg="cautionTxt" />
          <h2 class="pt-14">
            Registering Party for this Discharge
            <v-tooltip
              class="pa-2"
              content-class="top-tooltip"
              top
              transition="fade-transition"
            >
              <template v-slot:activator="{ on, attrs }">
                <v-icon class="ml-1" color="primary" v-bind="attrs" v-on="on">mdi-information-outline</v-icon>
              </template>
              <div class="pt-2 pb-2">
                {{ tooltipTxt }}
              </div>
            </v-tooltip>
          </h2>
          <registering-party-summary
            class="pt-4"
            :setEnableNoDataAction="false"
          />
          <folio-number-summary
            @folioValid="setFolioValid($event)"
            :setShowErrors="showErrors"
            class="pt-10"
          />
          <h2 class="pt-15">X.Confirm</h2>
          <p class="ma-0 pt-3">
            You are about to submit a Total Discharge based on the following
            details:
          </p>
          <discharge-confirm-summary
            class="mt-5"
            :setRegNum="registrationNumber"
            :setRegType="registrationTypeUI"
            :setCollateralSummary="collateralSummary"
            :setShowErrors="showErrors"
            @valid="validConfirm = $event"
          />
        </v-col>
        <v-col class="pl-6" cols="3">
          <registration-fee :registrationType="'Total Discharge'" />
          <buttons-stacked
            class="pt-4"
            :setBackBtn="'Back'"
            :setCancelBtn="'Cancel'"
            :setSubmitBtn="'Submit Total Discharge'"
            @back="goToReviewRegistration()"
            @cancel="showDialog()"
            @submit="submitDischarge()"
          />
        </v-col>
      </v-row>
    </div>
  </v-container>
</template>

<script lang="ts">
// external
import { Component, Emit, Prop, Vue, Watch } from 'vue-property-decorator'
import { Action, Getter } from 'vuex-class'
// bcregistry
import { SessionStorageKeys } from 'sbc-common-components/src/util/constants'
// local components
import {
  ButtonsStacked,
  CautionBox,
  DischargeConfirmSummary,
  RegistrationFee,
  FolioNumberSummary
} from '@/components/common'
import { RegisteringPartySummary } from '@/components/parties/summaries'
// local helpers/enums/interfaces/resources
import { APIRegistrationTypes, RouteNames, UIRegistrationTypes } from '@/enums' // eslint-disable-line no-unused-vars
import {
  ActionBindingIF, // eslint-disable-line no-unused-vars
<<<<<<< HEAD
  DischargeRegistrationIF, // eslint-disable-line no-unused-vars
  FeeSummaryIF, // eslint-disable-line no-unused-vars
  ErrorIF, // eslint-disable-line no-unused-vars
  AddPartiesIF, // eslint-disable-line no-unused-vars
  RegistrationTypeIF, // eslint-disable-line no-unused-vars
  StateModelIF // eslint-disable-line no-unused-vars
=======
  FeeSummaryIF, // eslint-disable-line no-unused-vars
  ErrorIF, // eslint-disable-line no-unused-vars
  AddPartiesIF, // eslint-disable-line no-unused-vars
  RegistrationTypeIF // eslint-disable-line no-unused-vars
>>>>>>> 47f5b192
} from '@/interfaces'
import { RegistrationTypes } from '@/resources'
import { convertDate, getFeatureFlag, getFinancingStatement, saveDischarge } from '@/utils'
import { StatusCodes } from 'http-status-codes'

@Component({
  components: {
    ButtonsStacked,
    CautionBox,
    DischargeConfirmSummary,
    RegistrationFee,
    FolioNumberSummary,
    RegisteringPartySummary
  }
})
export default class ConfirmDischarge extends Vue {
  @Getter getRegistrationType: RegistrationTypeIF
  @Getter getStateModel: StateModelIF

  @Action setAddSecuredPartiesAndDebtors: ActionBindingIF
  @Action setFeeSummary: ActionBindingIF
  @Action setRegistrationCreationDate: ActionBindingIF
  @Action setRegistrationExpiryDate: ActionBindingIF
  @Action setRegistrationNumber: ActionBindingIF
  @Action setRegistrationType: ActionBindingIF

  /** Whether App is ready. */
  @Prop({ default: false })
  private appReady: boolean

  @Prop({ default: false })
  private isJestRunning: boolean

  private cautionTxt = 'Secured Parties in this registration ' +
    'will receive a copy of the Total Discharge Verification Statement.'
  private collateralSummary = '' // eslint-disable-line lines-between-class-members
  private dataLoaded = false
  private financingStatementDate: Date = null
  private showErrors = false
  private tooltipTxt = 'The Registering Party is based on your ' +
    'account information and cannot be changed here. This information ' +
    'can be changed by updating your BC Registries account information.'
  private validConfirm = false // eslint-disable-line lines-between-class-members
  private validFolio = true

  private get asOfDateTime (): string {
    // return formatted date
    if (this.financingStatementDate) {
      return `${convertDate(this.financingStatementDate, true, true)}`
    }
    return ''
  }

  private get isAuthenticated (): boolean {
    return Boolean(sessionStorage.getItem(SessionStorageKeys.KeyCloakToken))
  }

  // the number of the registration being discharged
  private get registrationNumber (): string {
    return (this.$route.query['reg-num'] as string) || ''
  }

  private get registrationTypeUI (): UIRegistrationTypes {
    return this.getRegistrationType?.registrationTypeUI || null
  }

  private get registrationType (): APIRegistrationTypes {
    return this.getRegistrationType?.registrationTypeAPI || null
  }

  private async loadRegistration (): Promise<void> {
    if (!this.registrationNumber) {
      console.error('No registration number given to discharge. Redirecting to dashboard...')
      this.$router.push({
        name: RouteNames.DASHBOARD
      })
      return
    }
    this.financingStatementDate = new Date()
    const financingStatement = await getFinancingStatement(
      true,
      this.registrationNumber
    )
    if (financingStatement.error) {
      this.emitError(financingStatement.error)
    } else {
      // set collateral summary
      if (
        financingStatement.generalCollateral &&
        !financingStatement.vehicleCollateral
      ) {
        this.collateralSummary = 'General Collateral and 0 Vehicles'
      } else if (financingStatement.generalCollateral) {
        this.collateralSummary = `General Collateral and ${financingStatement.vehicleCollateral.length} Vehicles`
      } else if (financingStatement.vehicleCollateral) {
        this.collateralSummary = `No General Collateral and ${financingStatement.vehicleCollateral.length} Vehicles`
      } else {
        this.collateralSummary += 'No Collateral'
      }
      if (financingStatement.vehicleCollateral?.length === 1) {
        this.collateralSummary = this.collateralSummary.replace('Vehicles', 'Vehicle')
      }
      // load data into the store
      const registrationType = RegistrationTypes.find((reg, index) => {
        if (reg.registrationTypeAPI === financingStatement.type) {
          return true
        }
      })
      const parties = {
        valid: true,
        registeringParty: financingStatement.registeringParty,
        securedParties: financingStatement.securedParties,
        debtors: financingStatement.debtors
      } as AddPartiesIF
      const feeSummary = {
        feeAmount: 0,
        serviceFee: 1.5,
        quantity: 1,
        feeCode: ''
      } as FeeSummaryIF
      this.setRegistrationCreationDate(financingStatement.createDateTime)
      this.setRegistrationExpiryDate(financingStatement.expiryDate)
      this.setRegistrationNumber(financingStatement.baseRegistrationNumber)
      this.setRegistrationType(registrationType)
      this.setAddSecuredPartiesAndDebtors(parties)
      this.setFeeSummary(feeSummary)
    }
  }

  mounted () {
    this.onAppReady(this.appReady)
  }

  private goToReviewRegistration (): void {
    this.$router.push({
      name: RouteNames.REVIEW_DISCHARGE,
      query: { 'reg-num': this.registrationNumber }
    })
    this.emitHaveData(false)
  }

  private setFolioValid (valid: boolean): void {
    this.validFolio = valid
  }

  private showDialog (): void {
    // TBD
    console.log('show dialog')
  }

  private async submitDischarge (): Promise<void> {
    if (!this.validConfirm || !this.validFolio) {
      this.showErrors = true
      return
    }

    const stateModel: StateModelIF = this.getStateModel
    const apiResponse: DischargeRegistrationIF = await saveDischarge(stateModel)
    if (apiResponse === undefined || apiResponse?.error !== undefined) {
      console.error(apiResponse.error)
      alert('There was an internal error attempting to save this Discharge registration. Please try again later.')
    } else {
      // On success return to dashboard
      this.goToDashboard()
    }
  }

  private goToDashboard (): void {
    this.$router.push({
      name: RouteNames.DASHBOARD
    })
    this.emitHaveData(false)
  }

  /** Emits Have Data event. */
  @Emit('haveData')
  private emitHaveData (haveData: Boolean = true): void {}

  @Emit('error')
  private emitError (error: ErrorIF): void {
    console.error(error)
    if (error.statusCode === StatusCodes.NOT_FOUND) {
      alert('This registration does not exist.')
    } else if (error.statusCode === StatusCodes.BAD_REQUEST) {
      alert('You do not have access to this registration.')
    } else {
      alert('There was an internal error loading this registration. Please try again later.')
    }
    this.emitHaveData(true)
    this.$router.push({
      name: RouteNames.DASHBOARD
    })
  }

  /** Called when App is ready and this component can load its data. */
  @Watch('appReady')
  private async onAppReady (val: boolean): Promise<void> {
    // do not proceed if app is not ready
    if (!val) return
    // redirect if not authenticated (safety check - should never happen) or if app is not open to user (ff)
    if (!this.isAuthenticated || (!this.isJestRunning && !getFeatureFlag('ppr-ui-enabled'))) {
      this.$router.push({
        name: RouteNames.DASHBOARD
      })
      return
    }

    // get registration data from api and load into store
    try {
      await this.loadRegistration()
    } catch (error) {
      console.error(error)
      this.emitError({
        statusCode: 500,
        message: error
      })
    }

    // page is ready to view
    this.emitHaveData(true)
    this.dataLoaded = true
  }
}
</script>

<style lang="scss" module>
@import '@/assets/styles/theme.scss';
</style><|MERGE_RESOLUTION|>--- conflicted
+++ resolved
@@ -91,19 +91,12 @@
 import { APIRegistrationTypes, RouteNames, UIRegistrationTypes } from '@/enums' // eslint-disable-line no-unused-vars
 import {
   ActionBindingIF, // eslint-disable-line no-unused-vars
-<<<<<<< HEAD
   DischargeRegistrationIF, // eslint-disable-line no-unused-vars
   FeeSummaryIF, // eslint-disable-line no-unused-vars
   ErrorIF, // eslint-disable-line no-unused-vars
   AddPartiesIF, // eslint-disable-line no-unused-vars
   RegistrationTypeIF, // eslint-disable-line no-unused-vars
   StateModelIF // eslint-disable-line no-unused-vars
-=======
-  FeeSummaryIF, // eslint-disable-line no-unused-vars
-  ErrorIF, // eslint-disable-line no-unused-vars
-  AddPartiesIF, // eslint-disable-line no-unused-vars
-  RegistrationTypeIF // eslint-disable-line no-unused-vars
->>>>>>> 47f5b192
 } from '@/interfaces'
 import { RegistrationTypes } from '@/resources'
 import { convertDate, getFeatureFlag, getFinancingStatement, saveDischarge } from '@/utils'
