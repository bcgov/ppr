--- conflicted
+++ resolved
@@ -134,17 +134,10 @@
   private get registrationLengthMessage (): string {
     switch (this.registrationType) {
       case APIRegistrationTypes.REPAIRERS_LIEN:
-<<<<<<< HEAD
-        return (
-          'Enter the amount of the Lien and the date the vehicle was surrendered. ' +
-          'Please note that this must be within the last 21 days. The length of the Lien is automatically set ' +
-          'to 180 days.'
-        )
-=======
-        return 'Enter the amount of the Lien and the date the vehicle was (or will be) surrendered.' +
+        return 'Enter the amount of the Lien and the date the vehicle was (or will be) surrendered. ' +
                 'Please note that this must be within the last 21 days. The length of the Lien is automatically set ' +
                 'to 180 days.'
->>>>>>> e32d36d5
+
       case APIRegistrationTypes.MARRIAGE_MH:
         return (
           'The registration length for this registration is automatically set to infinite. ' +
