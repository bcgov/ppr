<template>
  <v-container v-if="dataLoaded" class="view-container pa-15 pt-14" fluid style="min-width: 960px;">
    <div class="container pa-0" style="min-width: 960px;">
      <v-row no-gutters>
        <v-col cols="9">
          <h1>Renewal</h1>
          <div style="padding-top: 25px; max-width: 875px;">
            <p class="ma-0">
              This is the current registration information as of
              <b>{{ asOfDateTime }}.</b> Review this information to ensure it is correct
              <span v-if="registrationType !== registrationTypeRL"> and select the length
              of time you would like to renew this registration for</span>.<br/>
            </p>
            <p class="ma-0 pt-5">
              To view the full history of this registration including descriptions of any
              previous amendments or court orders, you will need to conduct a separate search.
            </p>
          </div>
          <registration-length-trust :setShowInvalid="showInvalid"
            @lengthTrustValid="registrationValid = $event"
            v-if="registrationType !== registrationTypeRL"
            class="mt-15" :isRenewal="true"
          />
          <registration-repairers-lien v-else
          class="mt-15" :isRenewal="true" />
          <div class="summary-header mt-15 pa-4 rounded-top">
            <v-icon color="darkBlue">mdi-account-multiple-plus</v-icon>
            <label class="pl-3">
              <strong>Registering Party, Secured Parties, and Debtors</strong>
            </label>
          </div>
          <h3 class="pt-6 px-1">Original Registering Party</h3>
          <registering-party-summary class="pt-4" :setEnableNoDataAction="false" />
          <h3 class="pt-6 px-1">Secured Parties</h3>
          <secured-party-summary class="pt-4" :setEnableNoDataAction="false" />
          <h3 class="pt-6 px-1">Debtors</h3>
          <debtor-summary class="pt-4" :setEnableNoDataAction="false" />
<<<<<<< HEAD
          <collateral class="mt-15" :isSummary="true" :setRegistrationType="registrationType" />
          <court-order
            :setShowErrors="showInvalid"
            @setCourtOrderValid="registrationValid = $event"
            v-if="registrationType === registrationTypeRL"
            class="mt-15"
          />
=======
          <collateral class="mt-15" :isSummary="true" />
>>>>>>> 3a76a4cf
        </v-col>
        <v-col class="pl-6" cols="3">
          <sticky-container
            :setRightOffset="true"
            :setShowButtons="true"
            :setShowFeeSummary="true"
            :setFeeType="feeType"
            :setRegistrationLength="registrationLength"
            :setRegistrationType="registrationTypeUI"
            :setCancelBtn="'Cancel'"
            :setSubmitBtn="'Confirm and Complete'"
            @cancel="goToDashboard()"
            @submit="confirmRenewal()"
          />
        </v-col>
      </v-row>
    </div>
  </v-container>
</template>

<script lang="ts">
// external
import { Component, Emit, Prop, Vue, Watch } from 'vue-property-decorator'
import { Action, Getter } from 'vuex-class'
// bcregistry
import { SessionStorageKeys } from 'sbc-common-components/src/util/constants'
// local components
import { CautionBox, StickyContainer, CourtOrder } from '@/components/common'
import { RegistrationLengthTrust, RegistrationRepairersLien } from '@/components/registration'
import { Collateral } from '@/components/collateral'
import { DebtorSummary, RegisteringPartySummary, SecuredPartySummary } from '@/components/parties/summaries'
// local helpers/enums/interfaces/resources
import {
  APIRegistrationTypes, // eslint-disable-line no-unused-vars
  RouteNames, // eslint-disable-line no-unused-vars
  RegistrationFlowType, // eslint-disable-line no-unused-vars
  UIRegistrationTypes // eslint-disable-line no-unused-vars
} from '@/enums'
import {
  ActionBindingIF, ErrorIF, AddPartiesIF, // eslint-disable-line no-unused-vars
  RegistrationTypeIF, AddCollateralIF, LengthTrustIF, // eslint-disable-line no-unused-vars
  DebtorNameIF // eslint-disable-line no-unused-vars
} from '@/interfaces'
import { RegistrationLengthI } from '@/composables/fees/interfaces' // eslint-disable-line no-unused-vars
import { RegistrationTypes } from '@/resources'
import { FeeSummaryTypes } from '@/composables/fees/enums'
import { convertDate, getFeatureFlag, getFinancingStatement } from '@/utils'
import { StatusCodes } from 'http-status-codes'

@Component({
  components: {
    CautionBox,
    RegistrationLengthTrust,
    RegistrationRepairersLien,
    Collateral,
    DebtorSummary,
    RegisteringPartySummary,
    SecuredPartySummary,
    CourtOrder,
    StickyContainer
  }
})
export default class ReviewRegistration extends Vue {
  @Getter getConfirmDebtorName: DebtorNameIF
  @Getter getRegistrationType: RegistrationTypeIF
  @Getter getLengthTrust: LengthTrustIF

  @Action setAddCollateral: ActionBindingIF
  @Action setAddSecuredPartiesAndDebtors: ActionBindingIF
  @Action setFeeSummary: ActionBindingIF
  @Action setLengthTrust: ActionBindingIF
  @Action setRegistrationCreationDate: ActionBindingIF
  @Action setRegistrationExpiryDate: ActionBindingIF
  @Action setRegistrationNumber: ActionBindingIF
  @Action setRegistrationType: ActionBindingIF
  @Action setRegistrationFlowType: ActionBindingIF

  /** Whether App is ready. */
  @Prop({ default: false })
  private appReady: boolean

  @Prop({ default: false })
  private isJestRunning: boolean

  private dataLoaded = false // eslint-disable-line lines-between-class-members
  private financingStatementDate: Date = null
  private feeType = FeeSummaryTypes.RENEW
  private showInvalid = false
  private registrationValid = false

  private get asOfDateTime (): string {
    // return formatted date
    if (this.financingStatementDate) {
      return `${convertDate(this.financingStatementDate, true, true)}`
    }
    return ''
  }

  private get isAuthenticated (): boolean {
    return Boolean(sessionStorage.getItem(SessionStorageKeys.KeyCloakToken))
  }

  // the number of the registration being renewed
  private get registrationNumber (): string {
    return this.$route.query['reg-num'] as string || ''
  }

  private get registrationTypeUI (): UIRegistrationTypes {
    return this.getRegistrationType?.registrationTypeUI || null
  }

  private get registrationType (): APIRegistrationTypes {
    return this.getRegistrationType?.registrationTypeAPI || null
  }

  private get registrationLength (): RegistrationLengthI {
    return {
      lifeInfinite: this.getLengthTrust?.lifeInfinite || false,
      lifeYears: this.getLengthTrust?.lifeYears || 0
    }
  }

  private get registrationTypeRL (): string {
    return APIRegistrationTypes.REPAIRERS_LIEN
  }

  private async loadRegistration (): Promise<void> {
    if (!this.registrationNumber || !this.getConfirmDebtorName) {
      if (!this.registrationNumber) {
        console.error('No registration number given to discharge. Redirecting to dashboard...')
      } else {
        console.error('No debtor name confirmed for discharge. Redirecting to dashboard...')
      }
      this.$router.push({
        name: RouteNames.DASHBOARD
      })
      return
    }
    this.financingStatementDate = new Date()
    const financingStatement = await getFinancingStatement(true, this.registrationNumber)
    if (financingStatement.error) {
      this.emitError(financingStatement.error)
    } else {
      // load data into the store
      const registrationType = RegistrationTypes.find(
        (reg, index) => {
          if (reg.registrationTypeAPI === financingStatement.type) {
            return true
          }
        })
      const collateral = {
        valid: true,
        vehicleCollateral: financingStatement.vehicleCollateral,
        generalCollateral: financingStatement.generalCollateral
      } as AddCollateralIF
      const lengthTrust = {
        valid: false,
        showInvalid: false,
        trustIndenture: financingStatement.trustIndenture || false,
        lifeInfinite: false,
        lifeYears: null,
        surrenderDate: financingStatement.surrenderDate || null,
        lienAmount: financingStatement.lienAmount || null
      } as LengthTrustIF
      if (registrationType.registrationTypeAPI === APIRegistrationTypes.REPAIRERS_LIEN) {
        lengthTrust.lifeYears = 1
        lengthTrust.valid = true
      }
      const parties = {
        valid: true,
        registeringParty: financingStatement.registeringParty,
        securedParties: financingStatement.securedParties,
        debtors: financingStatement.debtors
      } as AddPartiesIF
      this.setRegistrationCreationDate(financingStatement.createDateTime)
      this.setRegistrationExpiryDate(financingStatement.expiryDate)
      this.setRegistrationNumber(financingStatement.baseRegistrationNumber)
      this.setRegistrationType(registrationType)
      this.setAddCollateral(collateral)
      this.setLengthTrust(lengthTrust)
      this.setAddSecuredPartiesAndDebtors(parties)
      this.setRegistrationFlowType(RegistrationFlowType.RENEWAL)
    }
  }

  mounted () {
    this.onAppReady(this.appReady)
  }

  private confirmRenewal (): void {
    if (this.registrationValid) {
      this.$router.push({
        name: RouteNames.CONFIRM_RENEWAL,
        query: { 'reg-num': this.registrationNumber }
      })
      this.emitHaveData(false)
    } else {
      this.showInvalid = true
    }
  }

  private goToDashboard (): void {
    this.$router.push({
      name: RouteNames.DASHBOARD
    })
    this.emitHaveData(false)
  }

  /** Emits Have Data event. */
  @Emit('haveData')
  private emitHaveData (haveData: Boolean = true): void { }

  @Emit('error')
  private emitError (error: ErrorIF): void {
    console.error(error)
    if (error.statusCode === StatusCodes.NOT_FOUND) alert('This registration does not exist.')
    else if (error.statusCode === StatusCodes.BAD_REQUEST) alert('You do not have access to this registration.')
    else alert('There was an internal error loading this registration. Please try again later.')
    this.emitHaveData(true)
    this.$router.push({
      name: RouteNames.DASHBOARD
    })
  }

  /** Called when App is ready and this component can load its data. */
  @Watch('appReady')
  private async onAppReady (val: boolean): Promise<void> {
    // do not proceed if app is not ready
    if (!val) return
    // redirect if not authenticated (safety check - should never happen) or if app is not open to user (ff)
    if (!this.isAuthenticated || (!this.isJestRunning && !getFeatureFlag('ppr-ui-enabled'))) {
      this.$router.push({
        name: RouteNames.DASHBOARD
      })
      return
    }

    // get registration data from api and load into store
    try {
      await this.loadRegistration()
    } catch (error) {
      console.error(error)
      this.emitError({
        statusCode: 500,
        message: error
      })
    }

    // page is ready to view
    this.emitHaveData(true)
    this.dataLoaded = true
  }
}
</script>

<style lang="scss" module>
@import '@/assets/styles/theme.scss';
</style><|MERGE_RESOLUTION|>--- conflicted
+++ resolved
@@ -35,17 +35,13 @@
           <secured-party-summary class="pt-4" :setEnableNoDataAction="false" />
           <h3 class="pt-6 px-1">Debtors</h3>
           <debtor-summary class="pt-4" :setEnableNoDataAction="false" />
-<<<<<<< HEAD
-          <collateral class="mt-15" :isSummary="true" :setRegistrationType="registrationType" />
+          <collateral class="mt-15" :isSummary="true" />
           <court-order
             :setShowErrors="showInvalid"
             @setCourtOrderValid="registrationValid = $event"
             v-if="registrationType === registrationTypeRL"
             class="mt-15"
           />
-=======
-          <collateral class="mt-15" :isSummary="true" />
->>>>>>> 3a76a4cf
         </v-col>
         <v-col class="pl-6" cols="3">
           <sticky-container
