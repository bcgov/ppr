<template>
  <v-container
    v-if="dataLoaded"
    class="view-container pa-15 pt-14"
    fluid
    style="min-width: 960px;"
  >
    <div class="container pa-0" style="min-width: 960px;">
      <v-row no-gutters>
        <v-col cols="9">
          <h1>Renewal</h1>
          <div style="padding-top: 25px; max-width: 875px;">
            <p class="ma-0">
              This is the current registration information as of
              <b>{{ asOfDateTime }}.</b> Review this information to ensure it is
              correct
              <span v-if="registrationType !== registrationTypeRL">
                and select the length of time you would like to renew this
                registration for</span
              >.<br />
            </p>
            <p class="ma-0 pt-5">
              To view the full history of this registration including
              descriptions of any previous amendments or court orders, you will
              need to conduct a separate search.
            </p>
          </div>
          <registration-length-trust
            :setShowInvalid="showInvalid"
            @lengthTrustValid="registrationValid = $event"
            v-if="registrationType !== registrationTypeRL"
            class="mt-15"
            :isRenewal="true"
          />
          <registration-repairers-lien v-else class="mt-15" :isRenewal="true" />
          <div class="summary-header mt-15 pa-4 rounded-top">
            <v-icon color="darkBlue">mdi-account-multiple-plus</v-icon>
            <label class="pl-3">
              <strong>Registering Party, Secured Parties, and Debtors</strong>
            </label>
          </div>
          <h3 class="pt-6 px-1">Original Registering Party</h3>
          <registering-party-summary
            class="pt-4"
            :setEnableNoDataAction="false"
          />
          <h3 class="pt-6 px-1">Secured Parties</h3>
          <secured-party-summary class="pt-4" :setEnableNoDataAction="false" />
          <h3 class="pt-6 px-1">Debtors</h3>
          <debtor-summary class="pt-4" :setEnableNoDataAction="false" />
          <collateral class="mt-15" :isSummary="true" />
<<<<<<< HEAD
          <court-order
            :setShowErrors="showInvalid"
            @setCourtOrderValid="registrationValid = $event"
            v-if="registrationType === registrationTypeRL"
            class="mt-15"
          />
=======

>>>>>>> 022576e4
        </v-col>
        <v-col class="pl-6" cols="3">
          <sticky-container
            :setRightOffset="true"
            :setShowButtons="true"
            :setShowFeeSummary="true"
            :setFeeType="feeType"
            :setRegistrationLength="registrationLength"
            :setRegistrationType="registrationTypeUI"
            :setCancelBtn="'Cancel'"
            :setSubmitBtn="'Confirm and Complete'"
            @cancel="goToDashboard()"
            @submit="confirmRenewal()"
          />
        </v-col>
      </v-row>
    </div>
  </v-container>
</template>

<script lang="ts">
// external
import { Component, Emit, Prop, Vue, Watch } from 'vue-property-decorator'
import { Action, Getter } from 'vuex-class'
// bcregistry
import { SessionStorageKeys } from 'sbc-common-components/src/util/constants'
// local components
<<<<<<< HEAD
import { CautionBox, StickyContainer, CourtOrder } from '@/components/common'
import { RegistrationLengthTrust, RegistrationRepairersLien } from '@/components/registration'
=======
import { CautionBox, StickyContainer } from '@/components/common'
import {
  RegistrationLengthTrust,
  RegistrationRepairersLien
} from '@/components/registration'
>>>>>>> 022576e4
import { Collateral } from '@/components/collateral'
import {
  DebtorSummary,
  RegisteringPartySummary,
  SecuredPartySummary
} from '@/components/parties/summaries'
// local helpers/enums/interfaces/resources
import {
  APIRegistrationTypes, // eslint-disable-line no-unused-vars
  RouteNames, // eslint-disable-line no-unused-vars
  RegistrationFlowType, // eslint-disable-line no-unused-vars
  UIRegistrationTypes // eslint-disable-line no-unused-vars
} from '@/enums'
import {
  ActionBindingIF, // eslint-disable-line no-unused-vars
  ErrorIF, // eslint-disable-line no-unused-vars
  AddPartiesIF, // eslint-disable-line no-unused-vars
  RegistrationTypeIF, // eslint-disable-line no-unused-vars
  AddCollateralIF, // eslint-disable-line no-unused-vars
  LengthTrustIF, // eslint-disable-line no-unused-vars
  DebtorNameIF // eslint-disable-line no-unused-vars
} from '@/interfaces'
import { RegistrationLengthI } from '@/composables/fees/interfaces' // eslint-disable-line no-unused-vars
import { RegistrationTypes } from '@/resources'
import { FeeSummaryTypes } from '@/composables/fees/enums'
import { convertDate, getFeatureFlag, getFinancingStatement } from '@/utils'
import { StatusCodes } from 'http-status-codes'

@Component({
  components: {
    CautionBox,
    RegistrationLengthTrust,
    RegistrationRepairersLien,
    Collateral,
    DebtorSummary,
    RegisteringPartySummary,
    SecuredPartySummary,
    CourtOrder,
    StickyContainer
  }
})
export default class ReviewRegistration extends Vue {
  @Getter getConfirmDebtorName: DebtorNameIF
  @Getter getRegistrationType: RegistrationTypeIF
  @Getter getLengthTrust: LengthTrustIF
  @Getter getRegistrationFlowType: RegistrationFlowType
  @Getter getRegistrationNumber: String

  @Action setAddCollateral: ActionBindingIF
  @Action setAddSecuredPartiesAndDebtors: ActionBindingIF
  @Action setFeeSummary: ActionBindingIF
  @Action setLengthTrust: ActionBindingIF
  @Action setRegistrationCreationDate: ActionBindingIF
  @Action setRegistrationExpiryDate: ActionBindingIF
  @Action setRegistrationNumber: ActionBindingIF
  @Action setRegistrationType: ActionBindingIF
  @Action setRegistrationFlowType: ActionBindingIF

  /** Whether App is ready. */
  @Prop({ default: false })
  private appReady: boolean

  @Prop({ default: false })
  private isJestRunning: boolean

  private dataLoaded = false // eslint-disable-line lines-between-class-members
  private financingStatementDate: Date = null
  private feeType = FeeSummaryTypes.RENEW
  private showInvalid = false
  private registrationValid = false

  private get asOfDateTime (): string {
    // return formatted date
    if (this.financingStatementDate) {
      return `${convertDate(this.financingStatementDate, true, true)}`
    }
    return ''
  }

  private get isAuthenticated (): boolean {
    return Boolean(sessionStorage.getItem(SessionStorageKeys.KeyCloakToken))
  }

  // the number of the registration being renewed
  private get registrationNumber (): string {
    return (this.$route.query['reg-num'] as string) || ''
  }

  private get registrationTypeUI (): UIRegistrationTypes {
    return this.getRegistrationType?.registrationTypeUI || null
  }

  private get registrationType (): APIRegistrationTypes {
    return this.getRegistrationType?.registrationTypeAPI || null
  }

  private get registrationLength (): RegistrationLengthI {
    return {
      lifeInfinite: this.getLengthTrust?.lifeInfinite || false,
      lifeYears: this.getLengthTrust?.lifeYears || 0
    }
  }

  private get registrationTypeRL (): string {
    return APIRegistrationTypes.REPAIRERS_LIEN
  }

  private async loadRegistration (): Promise<void> {
    if (
      !this.getRegistrationNumber ||
      this.getRegistrationFlowType !== RegistrationFlowType.RENEWAL
    ) {
      if (!this.registrationNumber || !this.getConfirmDebtorName) {
        if (!this.registrationNumber) {
          console.error('No registration number given to discharge. Redirecting to dashboard...')
        } else {
          console.error('No debtor name confirmed for discharge. Redirecting to dashboard...')
        }
        this.$router.push({
          name: RouteNames.DASHBOARD
        })
        return
      }
      this.financingStatementDate = new Date()
      const financingStatement = await getFinancingStatement(true, this.registrationNumber)
      if (financingStatement.error) {
        this.emitError(financingStatement.error)
      } else {
        // load data into the store
        const registrationType = RegistrationTypes.find((reg, index) => {
          if (reg.registrationTypeAPI === financingStatement.type) {
            return true
          }
        })
<<<<<<< HEAD
      const collateral = {
        valid: true,
        vehicleCollateral: financingStatement.vehicleCollateral,
        generalCollateral: financingStatement.generalCollateral
      } as AddCollateralIF
      const lengthTrust = {
        valid: false,
        showInvalid: false,
        trustIndenture: financingStatement.trustIndenture || false,
        lifeInfinite: false,
        lifeYears: null,
        surrenderDate: financingStatement.surrenderDate || null,
        lienAmount: financingStatement.lienAmount || null
      } as LengthTrustIF
      if (registrationType.registrationTypeAPI === APIRegistrationTypes.REPAIRERS_LIEN) {
        lengthTrust.lifeYears = 1
        lengthTrust.valid = true
=======
        const collateral = {
          valid: true,
          vehicleCollateral: financingStatement.vehicleCollateral,
          generalCollateral: financingStatement.generalCollateral
        } as AddCollateralIF
        const lengthTrust = {
          valid: false,
          showInvalid: false,
          trustIndenture: financingStatement.trustIndenture || false,
          lifeInfinite: false,
          lifeYears: null,
          surrenderDate: financingStatement.surrenderDate || null,
          lienAmount: financingStatement.lienAmount || null
        } as LengthTrustIF
        if (
          registrationType.registrationTypeAPI ===
          APIRegistrationTypes.REPAIRERS_LIEN
        ) {
          lengthTrust.lifeYears = 1
          lengthTrust.valid = true
          this.registrationValid = true
        }
        const parties = {
          valid: true,
          registeringParty: financingStatement.registeringParty,
          securedParties: financingStatement.securedParties,
          debtors: financingStatement.debtors
        } as AddPartiesIF
        this.setRegistrationCreationDate(financingStatement.createDateTime)
        this.setRegistrationExpiryDate(financingStatement.expiryDate)
        this.setRegistrationNumber(financingStatement.baseRegistrationNumber)
        this.setRegistrationType(registrationType)
        this.setAddCollateral(collateral)
        this.setLengthTrust(lengthTrust)
        this.setAddSecuredPartiesAndDebtors(parties)
        this.setRegistrationFlowType(RegistrationFlowType.RENEWAL)
>>>>>>> 022576e4
      }
    }
  }

  mounted () {
    this.onAppReady(this.appReady)
  }

  private confirmRenewal (): void {
    if (this.registrationValid) {
      this.$router.push({
        name: RouteNames.CONFIRM_RENEWAL,
        query: { 'reg-num': this.registrationNumber }
      })
      this.emitHaveData(false)
    } else {
      this.showInvalid = true
    }
  }

  private goToDashboard (): void {
    // unset registration number
    this.setRegistrationNumber(null)
    this.$router.push({
      name: RouteNames.DASHBOARD
    })
    this.emitHaveData(false)
  }

  /** Emits Have Data event. */
  @Emit('haveData')
  private emitHaveData (haveData: Boolean = true): void {}

  @Emit('error')
  private emitError (error: ErrorIF): void {
    console.error(error)
    if (error.statusCode === StatusCodes.NOT_FOUND) {
      alert('This registration does not exist.')
    } else if (error.statusCode === StatusCodes.BAD_REQUEST) {
      alert('You do not have access to this registration.')
    } else {
      alert('There was an internal error loading this registration. Please try again later.')
    }
    this.emitHaveData(true)
    this.$router.push({
      name: RouteNames.DASHBOARD
    })
  }

  /** Called when App is ready and this component can load its data. */
  @Watch('appReady')
  private async onAppReady (val: boolean): Promise<void> {
    // do not proceed if app is not ready
    if (!val) return
    // redirect if not authenticated (safety check - should never happen) or if app is not open to user (ff)
    if (!this.isAuthenticated || (!this.isJestRunning && !getFeatureFlag('ppr-ui-enabled'))) {
      this.$router.push({
        name: RouteNames.DASHBOARD
      })
      return
    }

    // get registration data from api and load into store
    try {
      await this.loadRegistration()
    } catch (error) {
      console.error(error)
      this.emitError({
        statusCode: 500,
        message: error
      })
    }

    // page is ready to view
    this.emitHaveData(true)
    this.dataLoaded = true
  }
}
</script>

<style lang="scss" module>
@import '@/assets/styles/theme.scss';
</style><|MERGE_RESOLUTION|>--- conflicted
+++ resolved
@@ -49,16 +49,11 @@
           <h3 class="pt-6 px-1">Debtors</h3>
           <debtor-summary class="pt-4" :setEnableNoDataAction="false" />
           <collateral class="mt-15" :isSummary="true" />
-<<<<<<< HEAD
           <court-order
             :setShowErrors="showInvalid"
             @setCourtOrderValid="registrationValid = $event"
             v-if="registrationType === registrationTypeRL"
             class="mt-15"
-          />
-=======
-
->>>>>>> 022576e4
         </v-col>
         <v-col class="pl-6" cols="3">
           <sticky-container
@@ -86,16 +81,8 @@
 // bcregistry
 import { SessionStorageKeys } from 'sbc-common-components/src/util/constants'
 // local components
-<<<<<<< HEAD
 import { CautionBox, StickyContainer, CourtOrder } from '@/components/common'
 import { RegistrationLengthTrust, RegistrationRepairersLien } from '@/components/registration'
-=======
-import { CautionBox, StickyContainer } from '@/components/common'
-import {
-  RegistrationLengthTrust,
-  RegistrationRepairersLien
-} from '@/components/registration'
->>>>>>> 022576e4
 import { Collateral } from '@/components/collateral'
 import {
   DebtorSummary,
@@ -230,25 +217,6 @@
             return true
           }
         })
-<<<<<<< HEAD
-      const collateral = {
-        valid: true,
-        vehicleCollateral: financingStatement.vehicleCollateral,
-        generalCollateral: financingStatement.generalCollateral
-      } as AddCollateralIF
-      const lengthTrust = {
-        valid: false,
-        showInvalid: false,
-        trustIndenture: financingStatement.trustIndenture || false,
-        lifeInfinite: false,
-        lifeYears: null,
-        surrenderDate: financingStatement.surrenderDate || null,
-        lienAmount: financingStatement.lienAmount || null
-      } as LengthTrustIF
-      if (registrationType.registrationTypeAPI === APIRegistrationTypes.REPAIRERS_LIEN) {
-        lengthTrust.lifeYears = 1
-        lengthTrust.valid = true
-=======
         const collateral = {
           valid: true,
           vehicleCollateral: financingStatement.vehicleCollateral,
@@ -269,7 +237,6 @@
         ) {
           lengthTrust.lifeYears = 1
           lengthTrust.valid = true
-          this.registrationValid = true
         }
         const parties = {
           valid: true,
@@ -285,7 +252,6 @@
         this.setLengthTrust(lengthTrust)
         this.setAddSecuredPartiesAndDebtors(parties)
         this.setRegistrationFlowType(RegistrationFlowType.RENEWAL)
->>>>>>> 022576e4
       }
     }
   }
