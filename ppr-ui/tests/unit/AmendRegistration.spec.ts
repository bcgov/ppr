// Libraries
import Vue from 'vue'
import Vuetify from 'vuetify'
import VueRouter from 'vue-router'
import { getVuexStore } from '@/store'
import { createLocalVue, shallowMount } from '@vue/test-utils'
import sinon from 'sinon'
// Components
import { AmendRegistration } from '@/views'
import { Collateral } from '@/components/collateral'
import { RegistrationLengthTrust } from '@/components/registration'
import { StickyContainer } from '@/components/common'
import { Debtors, SecuredParties } from '@/components/parties'
import { RegisteringPartySummary } from '@/components/parties/summaries'
// ppr enums/utils/etc.
import { RouteNames } from '@/enums'
import { StateModelIF } from '@/interfaces'
import { axios } from '@/utils/axios-ppr'
// test mocks/data
import mockRouter from './MockRouter'
import { mockedFinancingStatementAll } from './test-data'
import flushPromises from 'flush-promises'
import { FeeSummaryTypes } from '@/composables/fees/enums'

Vue.use(Vuetify)

const vuetify = new Vuetify({})
const store = getVuexStore()

// Input field selectors / buttons

// Prevent the warning "[Vuetify] Unable to locate target [data-app]"
document.body.setAttribute('data-app', 'true')

describe('Amendment registration component', () => {
  let wrapper: any
  let sandbox
  const { assign } = window.location
  sessionStorage.setItem('KEYCLOAK_TOKEN', 'token')

  beforeEach(async () => {
    delete window.location
    window.location = { assign: jest.fn() } as any
    // stub api call
    sandbox = sinon.createSandbox()
    const get = sandbox.stub(axios, 'get')
    get.returns(new Promise(resolve => resolve({
      data: { ...mockedFinancingStatementAll }
    })))
    // create a Local Vue and install router on it
    const localVue = createLocalVue()
    localVue.use(VueRouter)
    const router = mockRouter.mock()
    await router.push({
      name: RouteNames.AMEND_REGISTRATION,
      query: { 'reg-num': '123456B' }
    })
    wrapper = shallowMount(AmendRegistration, { localVue, store, router, vuetify })
    wrapper.setProps({ appReady: true })
    await flushPromises()
  })

  afterEach(() => {
    window.location.assign = assign
    wrapper.destroy()
    sandbox.restore()
  })

  it('renders Amend Registration View with child components', async () => {
    expect(wrapper.findComponent(AmendRegistration).exists()).toBe(true)
    expect(wrapper.vm.$route.name).toBe(RouteNames.AMEND_REGISTRATION)
    expect(wrapper.vm.appReady).toBe(true)
    expect(wrapper.vm.dataLoaded).toBe(true)
    const state = wrapper.vm.$store.state.stateModel as StateModelIF
    // check length trust summary
    expect(state.registration.lengthTrust.lifeInfinite).toBe(mockedFinancingStatementAll.lifeInfinite)
    expect(state.registration.lengthTrust.lifeYears).toBe(5)
    expect(state.registration.lengthTrust.trustIndenture).toBe(mockedFinancingStatementAll.trustIndenture)
    expect(wrapper.findComponent(RegistrationLengthTrust).exists()).toBe(true)
    // check registering party
    expect(state.registration.parties.registeringParty).toBe(mockedFinancingStatementAll.registeringParty)
    expect(wrapper.findComponent(RegisteringPartySummary).exists()).toBe(true)
    // check secured parties
    expect(state.registration.parties.securedParties).toBe(mockedFinancingStatementAll.securedParties)
    expect(wrapper.findComponent(SecuredParties).exists()).toBe(true)
    // check debtors
    expect(state.registration.parties.debtors).toBe(mockedFinancingStatementAll.debtors)
    expect(wrapper.findComponent(Debtors).exists()).toBe(true)
    // check vehicle collateral
    expect(state.registration.collateral.vehicleCollateral).toBe(mockedFinancingStatementAll.vehicleCollateral)
    expect(wrapper.findComponent(Collateral).exists()).toBe(true)
    // check fee summary + buttons
    expect(wrapper.findComponent(StickyContainer).exists()).toBe(true)
    expect(wrapper.findComponent(StickyContainer).vm.$props.setShowFeeSummary).toBe(true)
    expect(wrapper.findComponent(StickyContainer).vm.$props.setFeeType).toBe(FeeSummaryTypes.AMEND)
    expect(wrapper.findComponent(StickyContainer).vm.$props.setShowButtons).toBe(true)
    expect(wrapper.findComponent(StickyContainer).vm.$props.setBackBtn).toBe('')
    expect(wrapper.findComponent(StickyContainer).vm.$props.setCancelBtn).toBe('Cancel')
    expect(wrapper.findComponent(StickyContainer).vm.$props.setSubmitBtn).toBe('Review and Complete')
  })

  it('processes cancel button action', async () => {
    wrapper.find(StickyContainer).vm.$emit('cancel', true)
    await flushPromises()
    expect(wrapper.vm.$route.name).toBe(RouteNames.DASHBOARD)
  })
<<<<<<< HEAD

  it('doesnt proceed if validation errors', async () => {
    wrapper.vm.debtorValid = false
    wrapper.find(StickyContainer).vm.$emit('submit', true)
    await flushPromises()
    expect(wrapper.vm.showInvalid).toBe(true)
  })

  it('goes to the confirmation page', async () => {
    wrapper.find(StickyContainer).vm.$emit('submit', true)
    await flushPromises()
    expect(wrapper.vm.$route.name).toBe(RouteNames.CONFIRM_AMENDMENT)
    
  })

=======
>>>>>>> 84231ae0
})<|MERGE_RESOLUTION|>--- conflicted
+++ resolved
@@ -104,7 +104,6 @@
     await flushPromises()
     expect(wrapper.vm.$route.name).toBe(RouteNames.DASHBOARD)
   })
-<<<<<<< HEAD
 
   it('doesnt proceed if validation errors', async () => {
     wrapper.vm.debtorValid = false
@@ -120,6 +119,4 @@
     
   })
 
-=======
->>>>>>> 84231ae0
 })