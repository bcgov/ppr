--- conflicted
+++ resolved
@@ -24,16 +24,11 @@
 // Events
 
 // Input field selectors / buttons
-<<<<<<< HEAD
-const doneButtonSelector: string = '#done-btn'
-const cancelButtonSelector: string = '#cancel-btn'
-const removeButtonSelector: string = '#remove-btn'
-const vehicleTypeDrop: string ='#txt-type-drop'
-=======
 const doneButtonSelector: string = '#done-btn-collateral'
 const cancelButtonSelector: string = '#cancel-btn-collateral'
 const removeButtonSelector: string = '#remove-btn-collateral'
->>>>>>> a9bb9edb
+const vehicleTypeDrop: string ='#txt-type-drop'
+
 
 /**
  * Creates and mounts a component, so that it can be tested.
