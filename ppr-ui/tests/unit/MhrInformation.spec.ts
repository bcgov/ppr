--- conflicted
+++ resolved
@@ -7,11 +7,7 @@
 
 // local components
 import { HomeOwners, MhrInformation } from '@/views'
-<<<<<<< HEAD
-import { ButtonsStacked, StickyContainer, CertifyInformation } from '@/components/common'
-=======
 import { AccountInfo, StickyContainer } from '@/components/common'
->>>>>>> 5eb83095
 import mockRouter from './MockRouter'
 import { HomeTenancyTypes, RouteNames } from '@/enums'
 import { HomeOwnersTable } from '@/components/mhrRegistration/HomeOwners'
@@ -28,11 +24,8 @@
 import { CertifyIF, MhrRegistrationHomeOwnerGroupIF, MhrRegistrationHomeOwnerIF } from '@/interfaces'
 import { nextTick } from '@vue/composition-api'
 import { TransferDetails } from '@/components/mhrTransfers'
-<<<<<<< HEAD
-=======
 import { CertifyInformation } from '@/components/common'
 import { toDisplayPhone } from '@/utils'
->>>>>>> 5eb83095
 
 Vue.use(Vuetify)
 
