// Libraries
import Vue from 'vue'
import Vuetify from 'vuetify'
import { getVuexStore } from '@/store'
import VueRouter from 'vue-router'
import { createLocalVue, mount, Wrapper } from '@vue/test-utils'

// local components
import { HomeOwners, MhrInformation } from '@/views'
import { AccountInfo, StickyContainer } from '@/components/common'
import mockRouter from './MockRouter'
import { HomeTenancyTypes, RouteNames } from '@/enums'
import { HomeOwnersTable } from '@/components/mhrRegistration/HomeOwners'
import { getTestId } from './utils'
import {
  mockedAddedPerson,
  mockedRemovedPerson,
  mockedOrganization,
  mockedPerson,
  mockMhrTransferCurrentHomeOwner,
  mockedRegisteringParty1,
  mockedAccountInfo
} from './test-data'
import { CertifyIF, MhrRegistrationHomeOwnerGroupIF, MhrRegistrationHomeOwnerIF } from '@/interfaces'
import { nextTick } from '@vue/composition-api'
import { TransferDetails, TransferDetailsReview } from '@/components/mhrTransfers'
import { CertifyInformation } from '@/components/common'
import { toDisplayPhone } from '@/utils'

Vue.use(Vuetify)

const vuetify = new Vuetify({})
const store = getVuexStore()

/**
 * Creates and mounts a component, so that it can be tested.
 *
 * @returns a Wrapper<any> object with the given parameters.
 */
function createComponent (): Wrapper<any> {
  const localVue = createLocalVue()
  localVue.use(Vuetify)
  localVue.use(VueRouter)
  const router = mockRouter.mock()
  router.push({
    name: RouteNames.MHR_INFORMATION
  })

  document.body.setAttribute('data-app', 'true')
  return mount(MhrInformation, {
    localVue,
    store,
    propsData: {
      appReady: true,
      isMhrTransfer: true
    },
    vuetify,
    router
  })
}

// TODO: Remove after API updates to include the ID for Owners
function addIDsForOwners (ownersGroups): Array<any> {
  // Create an ID to each individual owner for UI Tracking
  ownersGroups.forEach(ownerGroup => {
    for (const [index, owner] of ownerGroup.owners.entries()) {
      owner.ownerId = ownerGroup.groupId + (index + 1)
    }
  })

  return ownersGroups
}

async function setupCurrentHomeOwners (): Promise<void> {
  await store.dispatch('setMhrTransferCurrentHomeOwnerGroups', [mockMhrTransferCurrentHomeOwner])
  // TODO: Remove after API updates to include the ID for Owners
  const homeOwnerWithIdsArray = addIDsForOwners([mockMhrTransferCurrentHomeOwner])
  await store.dispatch('setMhrTransferHomeOwnerGroups', homeOwnerWithIdsArray)
}

async function setupCurrentMultipleHomeOwnersGroups (): Promise<void> {
  // setup two groups so they can be shown in the table
  const currentHomeOwnersGroups = [
    mockMhrTransferCurrentHomeOwner,
    {
      ...mockMhrTransferCurrentHomeOwner,
      groupId: 2
    }
  ]

  await store.dispatch('setMhrTransferCurrentHomeOwnerGroups', currentHomeOwnersGroups)
  // TODO: Remove after API updates to include the ID for Owners
  const homeOwnerWithIdsArray = addIDsForOwners(currentHomeOwnersGroups)
  await store.dispatch('setMhrTransferHomeOwnerGroups', homeOwnerWithIdsArray)
}

describe('Mhr Information', () => {
  let wrapper: Wrapper<any>
  const currentAccount = {
    id: 'test_id'
  }
  sessionStorage.setItem('KEYCLOAK_TOKEN', 'token')
  sessionStorage.setItem('CURRENT_ACCOUNT', JSON.stringify(currentAccount))
  sessionStorage.setItem('AUTH_API_URL', 'https://bcregistry-bcregistry-mock.apigee.net/mockTarget/auth/api/v1/')

  beforeEach(async () => {
    await store.dispatch('setCertifyInformation', {
      valid: false,
      certified: false,
      legalName: '',
      registeringParty: mockedRegisteringParty1
    } as CertifyIF)
    wrapper = createComponent()
  })

  afterEach(() => {
    wrapper.destroy()
  })

  it('renders and displays the Mhr Information View', async () => {
    setupCurrentHomeOwners()
    wrapper.vm.$data.dataLoaded = true
    await Vue.nextTick()

    expect(wrapper.props().isMhrTransfer).toBe(true)
    expect(wrapper.vm.$data.getMhrTransferCurrentHomeOwners.length).toBe(1)
    expect(wrapper.vm.$data.getMhrTransferHomeOwners.length).toBe(1)

    expect(wrapper.findComponent(MhrInformation).exists()).toBe(true)
    expect(wrapper.find('#mhr-information-header').text()).toContain('Manufactured Home Information')

    expect(wrapper.findComponent(HomeOwners).exists()).toBeTruthy()
    const homeOwnersTable = wrapper.findComponent(HomeOwnersTable)
    expect(homeOwnersTable.exists()).toBeTruthy()
    expect(homeOwnersTable.text()).toContain(mockMhrTransferCurrentHomeOwner.owners[0].organizationName)
    expect(homeOwnersTable.text()).toContain(mockMhrTransferCurrentHomeOwner.owners[0].address.city)
  })

  it('renders and displays the correct sub components', async () => {
    // Sticky container w/ Fee Summary
    expect(wrapper.findComponent(StickyContainer).exists()).toBe(true)
  })

  it('should render Added badge after Owner is added to the table', async () => {
    setupCurrentHomeOwners()
    wrapper.vm.$data.dataLoaded = true
    await Vue.nextTick()

    const mhrInformationComponent = wrapper.findComponent(MhrInformation)
    expect(mhrInformationComponent.exists()).toBeTruthy()
    wrapper.vm.$data.dataLoaded = true
    await nextTick()

    expect(mhrInformationComponent.findComponent(HomeOwnersTable).exists()).toBeTruthy()

    const owners = [mockedAddedPerson, mockedRemovedPerson] as MhrRegistrationHomeOwnerIF[] // same IF for Transfer and Registration
    const homeOwnerGroup = [
      mockMhrTransferCurrentHomeOwner,
      { groupId: 1, owners: owners }
    ] as MhrRegistrationHomeOwnerGroupIF[]

    await store.dispatch('setMhrTransferHomeOwnerGroups', homeOwnerGroup)

    const ownersTable = mhrInformationComponent.findComponent(HomeOwners).findComponent(HomeOwnersTable)

    const newlyAddedOwner = ownersTable.find(getTestId(`owner-info-${mockedPerson.ownerId}`))
    expect(newlyAddedOwner.text()).toContain(mockedPerson.individualName.first)
    expect(newlyAddedOwner.text()).toContain(mockedPerson.individualName.last)

    const addedBadge = newlyAddedOwner.find(getTestId('owner-added-badge'))
    expect(addedBadge.isVisible()).toBeTruthy()

    const removedBadge = ownersTable.find(getTestId('owner-removed-badge'))
    expect(removedBadge.isVisible()).toBeTruthy()
  })

  it('should show correct Home Tenancy Type for MHR Transfers', async () => {
    setupCurrentHomeOwners()
    wrapper.vm.$data.dataLoaded = true
    await Vue.nextTick()

    const homeOwnerGroup = [{ groupId: 1, owners: [mockedPerson] }]

    expect(wrapper.findComponent(HomeOwners).vm.$data.getHomeOwners.length).toBe(1)
    expect(
      wrapper
        .findComponent(HomeOwners)
        .find(getTestId('home-owner-tenancy-type'))
        .text()
    ).toBe(HomeTenancyTypes.SOLE)

    // Add a second Owner to the existing group
    homeOwnerGroup[0].owners.push(mockedOrganization)

    await store.dispatch('setMhrTransferHomeOwnerGroups', homeOwnerGroup)
    await Vue.nextTick()

    expect(wrapper.findComponent(HomeOwners).vm.$data.getHomeOwners.length).toBe(2)
    expect(
      wrapper
        .findComponent(HomeOwners)
        .find(getTestId('home-owner-tenancy-type'))
        .text()
    ).toBe(HomeTenancyTypes.JOINT)

    // Enable Groups
    homeOwnerGroup.push({ groupId: 2, owners: [mockedPerson] })
    await Vue.nextTick()

    expect(
      wrapper
        .findComponent(HomeOwners)
        .find(getTestId('home-owner-tenancy-type'))
        .text()
    ).toBe(HomeTenancyTypes.COMMON)
  })

  it('should correctly show current and newly added Owner Groups', async () => {
    setupCurrentMultipleHomeOwnersGroups()
    wrapper.vm.$data.dataLoaded = true
    await Vue.nextTick()

    // check current Owners and Groups
    wrapper.findComponent(HomeOwners).vm.$data.setShowGroups(true)
    await Vue.nextTick()

    expect(wrapper.findComponent(HomeOwners).vm.$data.getMhrTransferCurrentHomeOwners.length).toBe(2)
    expect(store.getters.getMhrTransferHomeOwnerGroups.length).toBe(2)

    const homeOwnersTable = wrapper.findComponent(HomeOwners).findComponent(HomeOwnersTable)

    const currentOwnerGroupHeader = homeOwnersTable.find(
      `#mhr-home-edit-owners-group-${mockMhrTransferCurrentHomeOwner.groupId}`
    )
    expect(currentOwnerGroupHeader.text()).toContain(`Group ${mockMhrTransferCurrentHomeOwner.groupId}`)
    expect(currentOwnerGroupHeader.text()).toContain('Owners: 1')

    expect(homeOwnersTable.findAll('.owner-info').length).toBe(2)
    const currentOwnerInfo = homeOwnersTable.findAll('.owner-info').at(0)

    expect(currentOwnerInfo.text()).toContain(mockMhrTransferCurrentHomeOwner.owners[0].organizationName)
    expect(currentOwnerInfo.text()).toContain(mockMhrTransferCurrentHomeOwner.owners[0].address.city)

    // Get current Groups
    const homeOwnerGroups = store.getters.getMhrTransferHomeOwnerGroups as MhrRegistrationHomeOwnerGroupIF[]

    // Add a second Group
    const NEW_GROUP_ID = 3
    const newHomeOwnerGroup = { groupId: NEW_GROUP_ID, owners: [mockedPerson] } as MhrRegistrationHomeOwnerGroupIF
    homeOwnerGroups.push(newHomeOwnerGroup)
    await store.dispatch('setMhrTransferHomeOwnerGroups', homeOwnerGroups)
    await Vue.nextTick()

    // Check that new Groups and Owner info are added to the table
    expect(store.getters.getMhrTransferHomeOwnerGroups.length).toBe(3)
    expect(homeOwnersTable.findAll('.owner-info').length).toBe(3)

    const newOwnerGroupHeader = homeOwnersTable.find(`#mhr-home-edit-owners-group-${NEW_GROUP_ID}`)
    expect(newOwnerGroupHeader.text()).toContain(`Group ${NEW_GROUP_ID}`)

    const newOwnerInfo = homeOwnersTable.findAll('.owner-info').at(2)
    expect(newOwnerInfo.text()).toContain(mockedPerson.individualName.first)
    expect(newOwnerInfo.text()).toContain(mockedPerson.address.city)
  })

  // TRANSFER DETAILS COMPONENT TESTS

  it('should render Transfer Details component', async () => {
    setupCurrentHomeOwners()
    wrapper.vm.$data.dataLoaded = true
    await Vue.nextTick()

    expect(wrapper.props().isMhrTransfer).toBe(true)
    expect(wrapper.vm.$data.getMhrTransferCurrentHomeOwners.length).toBe(1)
    expect(wrapper.vm.$data.getMhrTransferHomeOwners.length).toBe(1)

    expect(wrapper.findComponent(MhrInformation).exists()).toBe(true)

    const mhrTransferDetailsComponent = wrapper.findComponent(MhrInformation).findComponent(TransferDetails)
    expect(mhrTransferDetailsComponent.exists()).toBeTruthy()

    // Check for component's fields
    expect(mhrTransferDetailsComponent.find(getTestId('declared-value')).exists()).toBeTruthy()
    expect(mhrTransferDetailsComponent.find(getTestId('consideration')).exists()).toBeTruthy()
    expect(mhrTransferDetailsComponent.find(getTestId('transfer-date')).exists()).toBeTruthy()
    expect(mhrTransferDetailsComponent.find(getTestId('lease-own-checkbox')).exists()).toBeTruthy()

    mhrTransferDetailsComponent.find(getTestId('declared-value')).setValue(123)
    mhrTransferDetailsComponent.find(getTestId('declared-value')).trigger('blur')
    await Vue.nextTick()

    // Check that error/warning is shown for Declared Value less than 500
    expect(mhrTransferDetailsComponent.find('.v-messages__message').isVisible()).toBeTruthy()
    await Vue.nextTick()

    // Check that Consideration displayed Declared Value on blur
    expect(mhrTransferDetailsComponent.vm.$data.consideration).toBe('$123.00')
  })

  it('should render Attention or Reference Number section on Review screen', async () => {
    setupCurrentHomeOwners()
    wrapper.vm.$data.dataLoaded = true
    await Vue.nextTick()

    expect(wrapper.find('#transfer-ref-num-section').exists()).toBeFalsy()

    // go to Review screen
    wrapper.find('#btn-stacked-submit').trigger('click')
    await Vue.nextTick()

    expect(wrapper.find('#transfer-ref-num-section').exists()).toBeTruthy()
    expect(wrapper.find(getTestId('attn-ref-number-card')).classes('border-error-left')).toBeFalsy()

    expect(wrapper.find(getTestId('attn-ref-number-field')).exists()).toBeTruthy()

    // trigger error in Attn Ref Num field (40+ chars)
    wrapper.find(getTestId('attn-ref-number-field')).setValue('5'.repeat(45))
    expect(wrapper.vm.$data.attentionReferenceNum).toBe('5'.repeat(45))
    await Vue.nextTick()
    await Vue.nextTick()

    expect(wrapper.find(getTestId('attn-ref-number-card')).classes('border-error-left')).toBeTruthy()
    expect(
      wrapper
        .find(getTestId('attn-ref-number-card'))
        .find('.v-input')
        .classes('error--text')
    ).toBeTruthy()
    expect(
      wrapper
        .find(getTestId('attn-ref-number-card'))
        .find('.v-text-field__details .v-messages__message')
        .exists()
    ).toBeTruthy()

    // reset Attention Reference Number validation (to not affect other tests)
    wrapper.vm.$data.isRefNumValid = true
  })

  it('should render Authorization component on review', async () => {
    setupCurrentHomeOwners()
    wrapper.vm.$data.dataLoaded = true
    await Vue.nextTick()

    expect(wrapper.props().isMhrTransfer).toBe(true)
    expect(wrapper.vm.$data.getMhrTransferCurrentHomeOwners.length).toBe(1)
    expect(wrapper.vm.$data.getMhrTransferHomeOwners.length).toBe(1)
    expect(wrapper.findComponent(MhrInformation).exists()).toBe(true)

    // Enter review mode
    expect(wrapper.find('#btn-stacked-submit').exists()).toBe(true)
    const submitButton = wrapper.find('#btn-stacked-submit')
    submitButton.trigger('click')
    await Vue.nextTick()

    // Check if Authorization renders in review mode
    expect(wrapper.findComponent(MhrInformation).findComponent(CertifyInformation).exists()).toBe(true)

    // Check for component's attributes
    const authorizationComponent = wrapper.findComponent(MhrInformation).findComponent(CertifyInformation)
    expect(authorizationComponent.find('#certify-summary').exists()).toBeTruthy()
    expect(authorizationComponent.find('#certify-information').exists()).toBeTruthy()
    expect(authorizationComponent.find('#checkbox-certified').exists()).toBeTruthy()
    expect(authorizationComponent.text()).toContain(mockedRegisteringParty1.address.city)
    expect(authorizationComponent.text()).toContain(mockedRegisteringParty1.address.street)
    expect(authorizationComponent.text()).toContain(mockedRegisteringParty1.address.postalCode)
  })

  it('should render Submitting Party component on the Review screen', async () => {
    setupCurrentHomeOwners()
    wrapper.vm.$data.dataLoaded = true
    await Vue.nextTick()

    expect(wrapper.find('#account-info').exists()).toBeFalsy()

    // set Account Info in local state
    wrapper.vm.$data.accountInfo = mockedAccountInfo

    wrapper.find('#btn-stacked-submit').trigger('click')
    await Vue.nextTick()

    expect(wrapper.find('#account-info').exists()).toBeTruthy()
    expect(wrapper.find(getTestId('submitting-party-tooltip')).exists()).toBeTruthy()

    const accountInfoTable = wrapper.findComponent(AccountInfo).find(getTestId('account-info-table'))
    expect(accountInfoTable.exists()).toBeTruthy()

    const accountInfoText = accountInfoTable.text()
    expect(accountInfoText).toContain(mockedAccountInfo.name)
    expect(accountInfoText).toContain(toDisplayPhone(mockedAccountInfo.accountAdmin.phone))
    expect(accountInfoText).toContain(mockedAccountInfo.accountAdmin.email)
    expect(accountInfoText).toContain('Ext ' + mockedAccountInfo.accountAdmin.phoneExtension)
    expect(accountInfoText).toContain(mockedAccountInfo.mailingAddress.city)
    expect(accountInfoText).toContain(mockedAccountInfo.mailingAddress.street)
    expect(accountInfoText).toContain(mockedAccountInfo.mailingAddress.postalCode)
  })

<<<<<<< HEAD
  it('should render yellow message bar on the Review screen', async () => {
=======
  it('should render TransferDetailsReview on Review screen', async () => {
>>>>>>> 6211fd07
    setupCurrentHomeOwners()
    wrapper.vm.$data.dataLoaded = true
    await Vue.nextTick()

<<<<<<< HEAD
    // doesn't exist on manufactured home page
    expect(wrapper.find('#yellow-message-bar').exists()).toBeFalsy()

    // trigger review
    wrapper.find('#btn-stacked-submit').trigger('click')
    await Vue.nextTick()

    // exists on review page
    expect(wrapper.find('#yellow-message-bar').exists()).toBeTruthy()

    //trigger back button
    wrapper.find('#btn-stacked-back').trigger('click')
    await Vue.nextTick()

    // message is removed once out of review screen
    expect(wrapper.find('#yellow-message-bar').exists()).toBeFalsy()
=======
    // set some test values for transfer details fields
    const mhrTransferDetailsComponent = wrapper.findComponent(MhrInformation).findComponent(TransferDetails)
    mhrTransferDetailsComponent.find(getTestId('declared-value')).setValue(123456)
    mhrTransferDetailsComponent.find(getTestId('declared-value')).trigger('blur')
    await Vue.nextTick()
    mhrTransferDetailsComponent.find(getTestId('lease-own-checkbox')).setChecked()
    await Vue.nextTick()

    expect(wrapper.findComponent(TransferDetailsReview).exists()).toBeFalsy()

    // go to Review screen
    wrapper.find('#btn-stacked-submit').trigger('click')
    await Vue.nextTick()
    await Vue.nextTick()

    // renders TranseferDetailsReview
    expect(wrapper.findComponent(TransferDetailsReview).exists()).toBeTruthy()
    const mhrTransferDetailsReviewComponent = wrapper.findComponent(TransferDetailsReview)

    // displaying correct declared value
    expect(mhrTransferDetailsReviewComponent.find('#declared-value-display').exists()).toBeTruthy()
    const currentDeclaredValue = mhrTransferDetailsReviewComponent.find('#declared-value-display')
    expect(currentDeclaredValue.text()).toBe('$123456.00')

    // autofilled consideration and displaying correct consideration value
    expect(mhrTransferDetailsReviewComponent.find('#consideration-display').exists()).toBeTruthy()
    const currentConsideration = mhrTransferDetailsReviewComponent.find('#consideration-display')
    expect(currentConsideration.text()).toBe('$123456.00')

    // displaying lease land row when checked
    expect(mhrTransferDetailsReviewComponent.find('#lease-land-display').exists()).toBeTruthy()

>>>>>>> 6211fd07
  })
})<|MERGE_RESOLUTION|>--- conflicted
+++ resolved
@@ -395,33 +395,11 @@
     expect(accountInfoText).toContain(mockedAccountInfo.mailingAddress.postalCode)
   })
 
-<<<<<<< HEAD
-  it('should render yellow message bar on the Review screen', async () => {
-=======
   it('should render TransferDetailsReview on Review screen', async () => {
->>>>>>> 6211fd07
-    setupCurrentHomeOwners()
-    wrapper.vm.$data.dataLoaded = true
-    await Vue.nextTick()
-
-<<<<<<< HEAD
-    // doesn't exist on manufactured home page
-    expect(wrapper.find('#yellow-message-bar').exists()).toBeFalsy()
-
-    // trigger review
-    wrapper.find('#btn-stacked-submit').trigger('click')
-    await Vue.nextTick()
-
-    // exists on review page
-    expect(wrapper.find('#yellow-message-bar').exists()).toBeTruthy()
-
-    //trigger back button
-    wrapper.find('#btn-stacked-back').trigger('click')
-    await Vue.nextTick()
-
-    // message is removed once out of review screen
-    expect(wrapper.find('#yellow-message-bar').exists()).toBeFalsy()
-=======
+    setupCurrentHomeOwners()
+    wrapper.vm.$data.dataLoaded = true
+    await Vue.nextTick()
+
     // set some test values for transfer details fields
     const mhrTransferDetailsComponent = wrapper.findComponent(MhrInformation).findComponent(TransferDetails)
     mhrTransferDetailsComponent.find(getTestId('declared-value')).setValue(123456)
@@ -453,7 +431,28 @@
 
     // displaying lease land row when checked
     expect(mhrTransferDetailsReviewComponent.find('#lease-land-display').exists()).toBeTruthy()
-
->>>>>>> 6211fd07
+  })
+
+    it('should render yellow message bar on the Review screen', async () => {
+    setupCurrentHomeOwners()
+    wrapper.vm.$data.dataLoaded = true
+    await Vue.nextTick()
+
+    // doesn't exist on manufactured home page
+    expect(wrapper.find('#yellow-message-bar').exists()).toBeFalsy()
+
+    // trigger review
+    wrapper.find('#btn-stacked-submit').trigger('click')
+    await Vue.nextTick()
+
+    // exists on review page
+    expect(wrapper.find('#yellow-message-bar').exists()).toBeTruthy()
+
+    //trigger back button
+    wrapper.find('#btn-stacked-back').trigger('click')
+    await Vue.nextTick()
+
+    // message is removed once out of review screen
+    expect(wrapper.find('#yellow-message-bar').exists()).toBeFalsy()
   })
 })