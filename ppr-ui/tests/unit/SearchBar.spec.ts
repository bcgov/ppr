--- conflicted
+++ resolved
@@ -186,10 +186,7 @@
   })
 
   it('hides and shows things for staff', async () => {
-<<<<<<< HEAD
-    wrapper.vm.$store.state.stateModel.authorization.authRoles = ['staff', 'helpdesk']
-    await Vue.nextTick()
-    expect(wrapper.find('.fee-text').exists()).toBeFalsy()
+    
     await store.dispatch('setStaffPayment',{
       option: 1,
       routingSlipNumber: '888555222',
@@ -213,7 +210,7 @@
     expect(getLastEvent(wrapper, searchError)).toBeNull()
     expect(getLastEvent(wrapper, searchData)).toEqual(resp)
     expect(wrapper.vm.$store.state.stateModel.staffPayment).toBe(null)
-=======
+
     const staffGroups = ['helpdesk', 'ppr_staff', 'gov_account_user']
     for (let i = 0; i < staffGroups.length; i++) {
       await store.dispatch('setAuthRoles', ['staff', staffGroups[i]])
@@ -225,7 +222,6 @@
         expect(wrapper.find('.fee-text').exists()).toBeFalsy()
       }
     }
->>>>>>> 524de32d
   })
 })
 
