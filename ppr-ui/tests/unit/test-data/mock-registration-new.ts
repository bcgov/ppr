import { APIRegistrationTypes, DraftTypes, UIRegistrationTypes, APIVehicleTypes, ActionTypes } from '@/enums'
import {
  RegistrationTypesMiscellaneousCC,
  RegistrationTypesStandard,
  RegistrationTypesMiscellaneousOT
} from '@/resources'
import {
  AddPartiesIF,
  AddCollateralIF,
  AddressIF,
  DraftIF,
  FinancingStatementIF,
  GeneralCollateralIF,
  ErrorIF,
  LengthTrustIF,
  PaymentIF,
  PartyIF,
  RegistrationTypeIF,
  VehicleCollateralIF,
  SearchPartyIF
} from '@/interfaces'

export const mockedSelectSecurityAgreement = (): RegistrationTypeIF => {
  return RegistrationTypesStandard.find(obj => {
    return obj.registrationTypeAPI === APIRegistrationTypes.SECURITY_AGREEMENT
  })
}

export const mockedRepairersLien = (): RegistrationTypeIF => {
  return RegistrationTypesStandard.find(obj => {
    return obj.registrationTypeAPI === APIRegistrationTypes.REPAIRERS_LIEN
  })
}

export const mockedSaleOfGoods = (): RegistrationTypeIF => {
  return RegistrationTypesStandard.find(obj => {
    return obj.registrationTypeAPI === APIRegistrationTypes.SALE_OF_GOODS
  })
}

export const mockedMarriageMH = (): RegistrationTypeIF => {
  return RegistrationTypesStandard.find(obj => {
    return obj.registrationTypeAPI === APIRegistrationTypes.MARRIAGE_MH
  })
}

export const mockedOtherCarbon = (): RegistrationTypeIF => {
  return RegistrationTypesMiscellaneousCC.find(obj => {
    return obj.registrationTypeAPI === APIRegistrationTypes.CARBON_TAX
  })
}

export const mockedLienUnpaid = (): RegistrationTypeIF => {
  return RegistrationTypesMiscellaneousOT.find(obj => {
    return obj.registrationTypeAPI === APIRegistrationTypes.LIEN_UNPAID_WAGES
  })
}

export const mockedError: ErrorIF = {
  statusCode: 500,
  message: 'mock error'
}

export const mockedAddress1: AddressIF = {
  street: '1234 Fort St.',
  streetAdditional: '2nd floor',
  city: 'Victoria',
  region: 'BC',
  country: 'CA',
  postalCode: 'V8R1L2',
  deliveryInstructions: ''
}

export const mockedGeneralCollateral1: GeneralCollateralIF[] = [
  {
    addedDateTime: '2021-09-16T05:56:20Z',
    description: 'TEST1 GENERAL COLLATERAL'
  }
]

export const mockedGeneralCollateral2: GeneralCollateralIF[] = [
  {
    addedDateTime: '2021-09-20T18:56:20Z',
    descriptionDelete: 'test delete 2'
  },
  {
    addedDateTime: '2021-09-19T18:56:20Z',
    descriptionAdd: 'test add 2',
    descriptionDelete: 'test delete 1'
  },
  {
    addedDateTime: '2021-09-18T18:56:20Z',
    descriptionAdd: 'test add 1'
  },
  {
    addedDateTime: '2021-09-17T18:56:20Z',
    description: 'test base reg description'
  }
]

export const mockedVehicleCollateral1: VehicleCollateralIF[] = [
  {
    id: 1,
    type: APIVehicleTypes.MOTOR_VEHICLE,
    serialNumber: 'KM8J3CA46JU622994',
    year: 2018,
    make: 'HYUNDAI',
    model: 'TUSCON'
  },
  {
    id: 2,
    type: APIVehicleTypes.BOAT,
    serialNumber: '123456789',
    year: 2010,
    make: 'CREST LINER',
    model: '1700 VISION'
  }
]

export const generalCollateralText: string = 'All the debtor’s present and after acquired personal property, ' +
'including but not restricted to machinery, equipment, furniture, fixtures and receivables.'

export const mockedPayment1: PaymentIF = {
  invoiceId: '2198743',
  receipt: '/pay/api/v1/payment-requests/2198743/receipts'
}

export const mockedRegisteringParty1: PartyIF = {
  businessName: 'ABC REGISTERING COMPANY LTD.',
  address: mockedAddress1
}

export const mockedSecuredParties1: PartyIF[] = [
  {
    businessName: 'SECURED PARTY COMPANY LTD.',
    emailAddress: 'test@company.com',
    address: mockedAddress1
  }
]

export const mockedSecuredParties2: PartyIF[] = [
  {
    personName: {
      last: 'INDIVIDUAL PARTY',
      first: 'TEST'
    },
    emailAddress: 'test@person.com',
    address: mockedAddress1
  }
]

export const mockedDebtors1: PartyIF[] = [
  {
    personName: {
      last: 'INDIVIDUAL DEBTOR',
      first: 'TEST',
      middle: '1'
    },
    birthDate: '1990-06-15T16:42:00-08:00',
    address: mockedAddress1
  }
]

export const mockedDebtors2: PartyIF[] = [
  {
    businessName: 'SOMEBODYS BUSINESS',
    address: mockedAddress1
  }
]

export const mockedDebtorsAmendment: PartyIF[] = [
  {
    personName: {
      last: 'INDIVIDUAL DEBTOR',
      first: 'TEST',
      middle: '1'
    },
    birthDate: '1990-06-15T16:42:00-08:00',
    address: mockedAddress1,
    action: ActionTypes.EDITED
  },
  {
    personName: {
      last: 'SECOND DEBTOR',
      first: 'PERSON'
    },
    birthDate: '1990-06-15T16:42:00-08:00',
    address: mockedAddress1,
    action: ActionTypes.REMOVED
  },
  {
    personName: {
      last: 'THIRD DEBTOR',
      first: 'WOMAN'
    },
    birthDate: '1990-06-15T16:42:00-08:00',
    address: mockedAddress1,
    action: ActionTypes.ADDED
  }
]

<<<<<<< HEAD
export const mockedDebtorsDeleted: PartyIF[] = [
  {
    personName: {
      last: 'SECOND DEBTOR',
      first: 'PERSON'
    },
    birthDate: '1990-06-15T16:42:00-08:00',
    address: mockedAddress1,
    action: ActionTypes.REMOVED
  }
]

export const mockedNewRegStep1: LengthTrustIF = {
=======
export const mockedLengthTrust1: LengthTrustIF = {
>>>>>>> 84231ae0
  valid: false,
  lifeYears: 5,
  lifeInfinite: false,
  trustIndenture: true
}

export const mockedLengthTrust2: LengthTrustIF = {
  valid: true,
  lifeYears: null,
  lifeInfinite: true,
  trustIndenture: false
}

export const mockedLengthTrust3: LengthTrustIF = {
  valid: true,
  trustIndenture: false,
  lifeInfinite: false,
  lifeYears: 0,
  showInvalid: false,
  surrenderDate: '2021-01-21',
  lienAmount: '1000.00'
}

export const mockedNewRegStep2: AddPartiesIF = {
  valid: false,
  registeringParty: mockedRegisteringParty1,
  securedParties: mockedSecuredParties1,
  debtors: mockedDebtors1
}

export const mockedNewRegStep3: AddCollateralIF = {
  valid: false,
  vehicleCollateral: mockedVehicleCollateral1,
  generalCollateral: [
    {
      description: 'TEST GENERAL COLLATERAL'
    }
  ]
}

export const mockedFinancingStatementAll: FinancingStatementIF = {
  type: APIRegistrationTypes.SECURITY_AGREEMENT,
  clientReferenceId: 'UT-100001',
  registeringParty: mockedRegisteringParty1,
  securedParties: mockedSecuredParties1,
  debtors: mockedDebtors1,
  vehicleCollateral: mockedVehicleCollateral1,
  generalCollateral: mockedGeneralCollateral2,
  lifeYears: 5,
  trustIndenture: false,
  lifeInfinite: false
}

export const mockedFinancingStatementStep1: FinancingStatementIF = {
  type: APIRegistrationTypes.SECURITY_AGREEMENT,
  clientReferenceId: 'UT-100002',
  registeringParty: null,
  securedParties: [],
  debtors: [],
  vehicleCollateral: [],
  generalCollateral: [],
  lifeYears: 5,
  trustIndenture: false,
  lifeInfinite: false
}

export const mockedFinancingStatementStep2: FinancingStatementIF = {
  type: APIRegistrationTypes.SECURITY_AGREEMENT,
  clientReferenceId: 'UT-100004',
  registeringParty: mockedRegisteringParty1,
  securedParties: mockedSecuredParties1,
  debtors: mockedDebtors1,
  vehicleCollateral: [],
  generalCollateral: [],
  trustIndenture: true,
  lifeInfinite: true
}

export const mockedFinancingStatementStep3: FinancingStatementIF = {
  type: APIRegistrationTypes.SECURITY_AGREEMENT,
  clientReferenceId: 'UT-100005',
  registeringParty: mockedRegisteringParty1,
  securedParties: [],
  debtors: [],
  vehicleCollateral: mockedVehicleCollateral1,
  generalCollateral: mockedGeneralCollateral2,
  trustIndenture: true,
  lifeYears: 2,
  lifeInfinite: false
}

export const mockedDraftFinancingStatementAll: DraftIF = {
  type: DraftTypes.FINANCING_STATEMENT,
  financingStatement: mockedFinancingStatementAll
}
export const mockedDraftFinancingStatementStep1: DraftIF = {
  type: DraftTypes.FINANCING_STATEMENT,
  financingStatement: mockedFinancingStatementStep1
}
export const mockedDraftFinancingStatementStep2: DraftIF = {
  type: DraftTypes.FINANCING_STATEMENT,
  financingStatement: mockedFinancingStatementStep2
}
export const mockedDraftFinancingStatementStep3: DraftIF = {
  type: DraftTypes.FINANCING_STATEMENT,
  financingStatement: mockedFinancingStatementStep3
}

export const mockedPartyCodeSearchResponse: SearchPartyIF[] = [{
  businessName: 'SOMEBODYS BUSINESS',
  code: '123',
  address: mockedAddress1
},
{
  businessName: 'SOMEBODYS PARTY',
  code: '456',
  address: mockedAddress1
}]<|MERGE_RESOLUTION|>--- conflicted
+++ resolved
@@ -199,7 +199,6 @@
   }
 ]
 
-<<<<<<< HEAD
 export const mockedDebtorsDeleted: PartyIF[] = [
   {
     personName: {
@@ -212,10 +211,8 @@
   }
 ]
 
-export const mockedNewRegStep1: LengthTrustIF = {
-=======
+
 export const mockedLengthTrust1: LengthTrustIF = {
->>>>>>> 84231ae0
   valid: false,
   lifeYears: 5,
   lifeInfinite: false,
